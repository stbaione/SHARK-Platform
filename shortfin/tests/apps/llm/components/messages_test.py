# Copyright 2024 Advanced Micro Devices, Inc.
#
# Licensed under the Apache License v2.0 with LLVM Exceptions.
# See https://llvm.org/LICENSE.txt for license information.
# SPDX-License-Identifier: Apache-2.0 WITH LLVM-exception

import pytest
from shortfin_apps.llm.components.messages import (
    LlmInferenceExecRequest,
    InferencePhase,
)
from unittest.mock import patch


@patch("shortfin.VoidFuture")
def test_inference_exec_request_repr(mock_void_future):
    """
    Test the string representation of InferenceExecRequest in different states.

    This is useful for debugging and logging. Other test cases may depend on the debug log formats.

    Patches shortfin.VoidFuture with a mock because we're not running this testcase on a worker thread.
    """
<<<<<<< HEAD
    req = InferenceExecRequest(InferencePhase.PREFILL, [1, 2, 3, 4], rid="test123")
    instance_id = req.instance_id
    assert (
        str(req)
        == f"InferenceExecRequest[phase=P,pos=0,rid=test123,instance_id={instance_id},flags=host,input_token_ids=[1, 2, 3, 4]]"
=======
    req = LlmInferenceExecRequest(InferencePhase.PREFILL, [1, 2, 3, 4], rid="test123")
    assert (
        str(req)
        == "LlmInferenceExecRequest[phase=P,pos=0,rid=test123,flags=host,input_token_ids=[1, 2, 3, 4]]"
>>>>>>> 8f29c7a7
    )

    req = LlmInferenceExecRequest(InferencePhase.DECODE, [], rid="test123")
    req.return_host_array = False
    req.return_all_logits = False
    req.rid = None
    req.instance_id = None
    assert (
        str(req)
<<<<<<< HEAD
        == "InferenceExecRequest[phase=D,pos=0,rid=None,instance_id=None,flags=,input_token_ids=[]]"
=======
        == "LlmInferenceExecRequest[phase=D,pos=0,rid=None,flags=,input_token_ids=[]]"
>>>>>>> 8f29c7a7
    )<|MERGE_RESOLUTION|>--- conflicted
+++ resolved
@@ -21,18 +21,11 @@
 
     Patches shortfin.VoidFuture with a mock because we're not running this testcase on a worker thread.
     """
-<<<<<<< HEAD
     req = InferenceExecRequest(InferencePhase.PREFILL, [1, 2, 3, 4], rid="test123")
     instance_id = req.instance_id
     assert (
         str(req)
-        == f"InferenceExecRequest[phase=P,pos=0,rid=test123,instance_id={instance_id},flags=host,input_token_ids=[1, 2, 3, 4]]"
-=======
-    req = LlmInferenceExecRequest(InferencePhase.PREFILL, [1, 2, 3, 4], rid="test123")
-    assert (
-        str(req)
-        == "LlmInferenceExecRequest[phase=P,pos=0,rid=test123,flags=host,input_token_ids=[1, 2, 3, 4]]"
->>>>>>> 8f29c7a7
+        == f"LlmInferenceExecRequest[phase=P,pos=0,rid=test123,instance_id={instance_id},flags=host,input_token_ids=[1, 2, 3, 4]]"
     )
 
     req = LlmInferenceExecRequest(InferencePhase.DECODE, [], rid="test123")
@@ -42,9 +35,5 @@
     req.instance_id = None
     assert (
         str(req)
-<<<<<<< HEAD
-        == "InferenceExecRequest[phase=D,pos=0,rid=None,instance_id=None,flags=,input_token_ids=[]]"
-=======
-        == "LlmInferenceExecRequest[phase=D,pos=0,rid=None,flags=,input_token_ids=[]]"
->>>>>>> 8f29c7a7
+        == "LlmInferenceExecRequest[phase=D,pos=0,rid=None,instance_id=None,flags=,input_token_ids=[]]"
     )