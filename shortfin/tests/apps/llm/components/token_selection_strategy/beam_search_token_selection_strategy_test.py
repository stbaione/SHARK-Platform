--- conflicted
+++ resolved
@@ -115,37 +115,6 @@
     return struct.unpack("<H", packed_val)[0]
 
 
-<<<<<<< HEAD
-def test_beam_search_beam__convert_to_device_array(device, beam_search_beam):
-=======
-def test_beam_search_beam__sample_logits_top_k(device, beam_search_beam):
->>>>>>> 20173296
-    src = sfnp.device_array(device, [1, 1, 16], dtype=sfnp.float32)
-    data = [-10.0 for i in range(math.prod(src.shape))]
-    random_hot_tokens = random.sample(range(0, 16), 3)
-    for i in random_hot_tokens:
-        data[i] = 1.0
-    src.items = data
-<<<<<<< HEAD
-    beam_search_beam.exec_req.result_logits = src
-
-    values = [float(random.randint(0, 10)) for _ in range(10)]
-
-    # 1-D
-    device_array = beam_search_beam._convert_to_device_array(values, [len(values)])
-    assert device_array.device == device
-    assert device_array.shape == [len(values)]
-    assert device_array.items.tolist() == values
-
-    # 2-D
-    device_array = beam_search_beam._convert_to_device_array(
-        values, [2, len(values) // 2]
-    )
-    assert device_array.device == device
-    assert device_array.shape == [2, len(values) // 2]
-    assert device_array.items.tolist() == values
-
-
 def test_beam_search_beam__sample_logits_top_k(device, beam_search_beam):
     src = sfnp.device_array(device, [1, 1, 16], dtype=sfnp.float32)
     data = [-10.0 for i in range(math.prod(src.shape))]
@@ -172,27 +141,6 @@
     beam_search_beam.exec_req.result_logits = softmax_logits
     top_tokens, top_values = beam_search_beam._sample_logits_top_k()
 
-=======
-
-    # Raw Logits
-    beam_search_beam.exec_req.result_logits = src
-    beam_search_beam.decode_config.top_k = len(random_hot_tokens)
-    top_tokens, top_values = beam_search_beam._sample_logits_top_k()
-
-    assert len(top_tokens) == 3
-    assert len(top_values) == 3
-
-    for token in top_tokens:
-        assert token in random_hot_tokens
-    assert approximately_equal(top_values, [math.log(0.33)] * 3)
-
-    # Softmax Logits
-    softmax_logits = sfnp.softmax(src)
-    beam_search_beam.decode_config.logits_normalization = LogitsNormalization.SOFTMAX
-    beam_search_beam.exec_req.result_logits = softmax_logits
-    top_tokens, top_values = beam_search_beam._sample_logits_top_k()
-
->>>>>>> 20173296
     assert len(top_tokens) == 3
     assert len(top_values) == 3
 
