--- conflicted
+++ resolved
@@ -1,36 +1,41 @@
 import asyncio
 import logging
 import math
-from typing import List, Union
 import pytest
 
 import shortfin as sf
 import shortfin.array as sfnp
 
 from random import randint
-from unittest.mock import AsyncMock, patch
+from typing import List, Union
+from unittest.mock import MagicMock, patch
 from uuid import uuid4
 
+from shortfin_apps.llm.components.batcher import (
+    DecodeTaskResponder,
+    PrefillTaskResponder,
+)
+from shortfin_apps.llm.components.config_struct import ModelParams, PagedKVCacheParams
 from shortfin_apps.llm.components.device_array_cache import (
     Allocation,
     WrappedAllocation,
 )
-from shortfin_apps.llm.components.kvcache.base_attention_cache import (
-    BasePagedAttentionCacheAllocation,
-)
-from shortfin_apps.llm.components.config_struct import ModelParams, PagedKVCacheParams
 from shortfin_apps.llm.components.invocation import (
     LlmInvocationProcess,
+    LlmTaskResponder,
     PrefillTask,
     DecodeTask,
     _pad_list,
 )
+from shortfin_apps.llm.components.kvcache.base_attention_cache import (
+    BasePagedAttentionCacheAllocation,
+)
+from shortfin_apps.llm.components.kvcache.page_pool import (
+    PageInfo,
+)
 from shortfin_apps.llm.components.messages import (
     LlmInferenceExecRequest,
     InferencePhase,
-)
-from shortfin_apps.llm.components.kvcache.page_pool import (
-    PageInfo,
 )
 
 
@@ -276,16 +281,28 @@
 
 
 @pytest.fixture(scope="function")
+def decode_task_responder(staggered_exec_req_list):
+    return DecodeTaskResponder(staggered_exec_req_list)
+
+
+@pytest.fixture(scope="function")
+def prefill_task_responder(staggered_exec_req_list):
+    return PrefillTaskResponder(staggered_exec_req_list)
+
+
+@pytest.fixture(scope="function")
 def llm_invoker(prefill_task: PrefillTask, fiber, device_array_cache, page_pool):
     async def invocation_fn(*args, fiber=None):
         return tuple(args)
 
+    mock_responder = MagicMock(spec=LlmTaskResponder)
     return LlmInvocationProcess(
         name="test-invoker",
         fiber=fiber,
         llm_task=prefill_task,
         functions={},
         program_isolation=sf.ProgramIsolation.PER_CALL,
+        responder=mock_responder,
     )
 
 
@@ -307,7 +324,6 @@
             batch_seq_len,
         )
         assert results == expected
-<<<<<<< HEAD
 
     assert seq_lens == [len(req.input_token_ids) for req in prefill_task._exec_requests]
 
@@ -315,15 +331,6 @@
         offset = i * block_count
         results = seq_block_ids[offset : offset + block_count]
 
-=======
-
-    assert seq_lens == [len(req.input_token_ids) for req in prefill_task._exec_requests]
-
-    for i, req in enumerate(prefill_task._exec_requests):
-        offset = i * block_count
-        results = seq_block_ids[offset : offset + block_count]
-
->>>>>>> a11c115f
         block_ids = req.cache_page_indices(block_count)
         expected = _pad_list(
             block_ids,
@@ -342,7 +349,6 @@
 
             assert all(isinstance(arg, Allocation) for arg in args[:3])
             assert all(isinstance(arg, WrappedAllocation) for arg in args[3:])
-<<<<<<< HEAD
 
             _validate_prefill_args(
                 prefill_task=prefill_task,
@@ -356,6 +362,7 @@
         fiber,
         lsys,
         prefill_task: PrefillTask,
+        prefill_task_responder: PrefillTaskResponder,
         result_logits_none_indices,
     ):
         async def _test():
@@ -373,7 +380,7 @@
                 device0=device0,
             )
 
-            prefill_task.responder.set_success(
+            prefill_task_responder.set_success(
                 logits,
                 indices,
             )
@@ -395,6 +402,7 @@
         fiber,
         lsys,
         prefill_task: PrefillTask,
+        prefill_task_responder: PrefillTaskResponder,
         result_logits_w_indices,
     ):
         async def _test():
@@ -411,7 +419,7 @@
                 device0=device0,
             )
 
-            prefill_task.responder.set_success(logits, indices)
+            prefill_task_responder.set_success(logits, indices)
 
             # Verify that the logits were processed correctly
             for i, req in enumerate(prefill_task._exec_requests):
@@ -450,10 +458,18 @@
         assert results == expected
 
 
-=======
-
-            _validate_prefill_args(
-                prefill_task=prefill_task,
+class TestDecodeTask:
+    def test_get_args(self, lsys, decode_task: DecodeTask):
+        async def _test():
+            args = await decode_task.prepare_args(
+                batch_size=decode_task.req_count,
+            )
+
+            assert all(isinstance(arg, Allocation) for arg in args[:4])
+            assert all(isinstance(arg, WrappedAllocation) for arg in args[4:])
+
+            _validate_decode_args(
+                decode_task=decode_task,
                 args=args,
             )
 
@@ -463,114 +479,9 @@
         self,
         fiber,
         lsys,
-        prefill_task: PrefillTask,
-        result_logits_none_indices,
-    ):
-        async def _test():
-            device0 = fiber.device(0)
-            args = await prefill_task.prepare_args(
-                batch_size=prefill_task.req_count,
-            )
-
-            logits, _ = result_logits_none_indices
-            vocab_size = logits.shape[-1]
-            await prefill_task.process_results(
-                args=args,
-                logits=logits,
-                indices=None,
-                device0=device0,
-            )
-
-            # Verify that the logits were processed correctly
-            for req in prefill_task._exec_requests:
-                sl = len(req.input_token_ids) - 1
-                expected = _pad_list(
-                    [i for i in range(sl)],
-                    vocab_size,
-                )
-                result = req.result_logits.items.tolist()
-                assert result == expected
-
-        lsys.run(_test())
-
-    def test_process_results_w_indices(
-        self,
-        fiber,
-        lsys,
-        prefill_task: PrefillTask,
-        result_logits_w_indices,
-    ):
-        async def _test():
-            device0 = fiber.device(0)
-            args = await prefill_task.prepare_args(
-                batch_size=prefill_task.req_count,
-            )
-
-            logits, indices = result_logits_w_indices
-            await prefill_task.process_results(
-                args=args,
-                logits=logits,
-                indices=indices,
-                device0=device0,
-            )
-
-            # Verify that the logits were processed correctly
-            for i, req in enumerate(prefill_task._exec_requests):
-                assert req.result_logits.items.tolist() == [i, i + 1, i + 2, i + 3]
-                assert req.result_indices.items.tolist() == [
-                    10 + i,
-                    11 + i,
-                    12 + i,
-                    13 + i,
-                ]
-
-        lsys.run(_test())
-
-
-def _validate_decode_args(
-    decode_task, args: List[Union[Allocation, WrappedAllocation]]
-):
-    block_count = max(req.block_count for req in decode_task._exec_requests)
-    tokens, seq_lens, start_positions, seq_block_ids = [
-        arg.host.items.tolist() for arg in args[:4]
-    ]
-
-    for i, req in enumerate(decode_task._exec_requests):
-        assert tokens[i] == req.input_token_ids[-1]
-
-    assert seq_lens == [req.start_position + 1 for req in decode_task._exec_requests]
-    assert start_positions == [req.start_position for req in decode_task._exec_requests]
-
-    for i, req in enumerate(decode_task._exec_requests):
-        offset = i * block_count
-        results = seq_block_ids[offset : offset + block_count]
-
-        # mirror get_args_data logic
-        block_ids = req.cache_page_indices(block_count)
-        expected = _pad_list(block_ids, block_count)
-        assert results == expected
-
-
->>>>>>> a11c115f
-class TestDecodeTask:
-    def test_get_args(self, lsys, decode_task: DecodeTask):
-        async def _test():
-            args = await decode_task.prepare_args(
-                batch_size=decode_task.req_count,
-            )
-
-            assert all(isinstance(arg, Allocation) for arg in args[:4])
-            assert all(isinstance(arg, WrappedAllocation) for arg in args[4:])
-
-            _validate_decode_args(
-                decode_task=decode_task,
-                args=args,
-            )
-
-        lsys.run(_test())
-
-    def test_process_results(
-        self, fiber, lsys, decode_task, result_logits_none_indices_decode
+        decode_task,
+        decode_task_responder,
+        result_logits_none_indices_decode,
     ):
         async def _test():
             device0 = fiber.device(0)
@@ -580,22 +491,15 @@
                 batch_size=decode_task.req_count,
             )
 
-<<<<<<< HEAD
             logits, indices = await decode_task.process_results(
-=======
-            await decode_task.process_results(
->>>>>>> a11c115f
                 args=args,
                 logits=logits,
                 indices=None,
                 device0=device0,
             )
 
-<<<<<<< HEAD
-            decode_task.responder.set_success(logits, indices)
-
-=======
->>>>>>> a11c115f
+            decode_task_responder.set_success(logits, indices)
+
             for req in decode_task._exec_requests:
                 results = req.result_logits.items.tolist()
 
@@ -612,6 +516,7 @@
         fiber,
         lsys,
         decode_task,
+        decode_task_responder,
         result_logits_w_indices_decode,
     ):
         async def _test():
@@ -621,18 +526,14 @@
             )
 
             logits, indices = result_logits_w_indices_decode
-<<<<<<< HEAD
             logits, indices = await decode_task.process_results(
-=======
-            await decode_task.process_results(
->>>>>>> a11c115f
                 args=args,
                 logits=logits,
                 indices=indices,
                 device0=device0,
             )
 
-            decode_task.responder.set_success(logits, indices)
+            decode_task_responder.set_success(logits, indices)
 
             # Verify get_result picked the exact [i, sl, :] vectors
             for i, req in enumerate(decode_task._exec_requests):
@@ -653,6 +554,7 @@
         lsys,
         llm_invoker: LlmInvocationProcess,
         prefill_task,
+        prefill_task_responder: PrefillTaskResponder,
         result_logits_none_indices,
     ):
         async def _test():
@@ -660,6 +562,7 @@
                 return result_logits_none_indices
 
             llm_invoker.functions = {len(prefill_task._exec_requests): entrypoint}
+            llm_invoker.responder = prefill_task_responder
             await llm_invoker.run()
 
             logits, _ = result_logits_none_indices
