--- conflicted
+++ resolved
@@ -5,14 +5,12 @@
 # SPDX-License-Identifier: Apache-2.0 WITH LLVM-exception
 
 import logging
-from typing import List, Set
+from typing import List
 
-from .beam_group import BeamGroup, Beam
+from .beam_group import BeamGroup
 from .greedy_token_selection_strategy import GreedyTokenSelectionStrategy, GreedyBeam
 
 from ..messages import LlmInferenceExecRequest, InferencePhase
-
-import shortfin.array as sfnp
 
 logger = logging.getLogger(__name__)
 
@@ -74,11 +72,7 @@
 
         reservations = beam_group.active_beam_count
         config.decode_begin_callback(reservations)
-<<<<<<< HEAD
         for _ in range(config.decode_config.max_completion_tokens):
-=======
-        for _ in range(config.max_completion_tokens):
->>>>>>> 082dead5
             if not beam_group.active_beams:
                 break
 
