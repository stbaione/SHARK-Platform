# Copyright 2025 Advanced Micro Devices, Inc.
#
# Licensed under the Apache License v2.0 with LLVM Exceptions.
# See https://llvm.org/LICENSE.txt for license information.
# SPDX-License-Identifier: Apache-2.0 WITH LLVM-exception

import logging

from typing import List

from .beam_group import BeamGroup
from .greedy_token_selection_strategy import GreedyTokenSelectionStrategy, GreedyBeam

from ..io_struct import NOT_PROVIDED
from ..messages import LlmInferenceExecRequest, InferencePhase

logger = logging.getLogger(__name__)


class MultiGreedyTokenSelectionStrategy(GreedyTokenSelectionStrategy):
    def select_greedy(
        self,
        active_beams: List[GreedyBeam],
        _: List[GreedyBeam],
    ) -> List[GreedyBeam]:
        """Greedily select a token for each active beam.

        Args:
            active_beams (List[GreedyBeam]): Beams that are still active.
            _ (List[GreedyBeam]): Beams that are completed.

        Returns:
            List[GreedyBeam]: Beams with new token selected.
        """
        selections = []
        for beam in active_beams:
            token = beam.sample_logits()
            beam.last_token = token
            selections.append(
                beam,
            )

        return selections

    async def decode(
        self,
        exec_req: LlmInferenceExecRequest,
    ):
        """Orchestrate decode loop for `multi_greedy` selection strategy.

        Args:
            exec_req (LlmInferenceExecRequest): Initial inference request, post prefill.
        """
        logger.info("Starting `multi_greedy` decode loop...")
        config = self.token_selection_strategy_config

<<<<<<< HEAD
        if config.decode_config.top_k != NOT_PROVIDED:
=======
        if config.decode_config.top_k is not None:
>>>>>>> 20173296
            logger.info(
                f"Using `top_k` sampling with `top_k == {config.decode_config.top_k}"
            )

<<<<<<< HEAD
        if config.decode_config.top_p != NOT_PROVIDED:
            logger.info(
                f"Using `top_p` sampling with `top_p == {config.decode_config.top_p}"
            )

=======
>>>>>>> 20173296
        exec_req.reset(InferencePhase.DECODE)

        # Copy `exec_req` to `num_beams` total requests
        exec_reqs = self.replicate_inference_exec_requests(
            exec_req, config.decode_config.num_beams - 1
        )

        beams = [
            GreedyBeam(exec_req, decode_config=config.decode_config)
            for exec_req in exec_reqs
        ]
        beam_group = BeamGroup(
            config.eos_token_id,
            config.decode_config.num_beams,
            beams,
            self.select_greedy,
        )

        reservations = beam_group.active_beam_count
        config.decode_begin_callback(reservations)
        for _ in range(config.decode_config.max_completion_tokens):
            if not beam_group.active_beams:
                break

            active_beam_count = len(beam_group.active_beams)
            if reservations > active_beam_count:
                config.decode_end_callback(reservations - active_beam_count)
                reservations = active_beam_count

            for beam in beam_group.active_beams:
                req = beam.exec_req
                req.reset(InferencePhase.DECODE)
                config.decode_callback(req)

            await beam_group.wait()
            beam_group.process_beams()

        config.decode_end_callback(reservations)
        beam_group.clean_up()

        results = [
            beam.exec_req.input_token_ids[exec_req.prompt_length :]
            for beam in beam_group.completed_beams
        ]
        if len(results) < beam_group.num_beams:
            results.extend(
                [
                    beam.exec_req.input_token_ids[exec_req.prompt_length :]
                    for beam in beam_group.active_beams
                ]
            )
        config.results_callback(results)<|MERGE_RESOLUTION|>--- conflicted
+++ resolved
@@ -11,7 +11,6 @@
 from .beam_group import BeamGroup
 from .greedy_token_selection_strategy import GreedyTokenSelectionStrategy, GreedyBeam
 
-from ..io_struct import NOT_PROVIDED
 from ..messages import LlmInferenceExecRequest, InferencePhase
 
 logger = logging.getLogger(__name__)
@@ -54,23 +53,16 @@
         logger.info("Starting `multi_greedy` decode loop...")
         config = self.token_selection_strategy_config
 
-<<<<<<< HEAD
-        if config.decode_config.top_k != NOT_PROVIDED:
-=======
         if config.decode_config.top_k is not None:
->>>>>>> 20173296
             logger.info(
                 f"Using `top_k` sampling with `top_k == {config.decode_config.top_k}"
             )
 
-<<<<<<< HEAD
-        if config.decode_config.top_p != NOT_PROVIDED:
+        if config.decode_config.top_p is not None:
             logger.info(
                 f"Using `top_p` sampling with `top_p == {config.decode_config.top_p}"
             )
 
-=======
->>>>>>> 20173296
         exec_req.reset(InferencePhase.DECODE)
 
         # Copy `exec_req` to `num_beams` total requests
