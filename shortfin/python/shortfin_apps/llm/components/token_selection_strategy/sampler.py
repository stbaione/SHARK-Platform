--- conflicted
+++ resolved
@@ -4,12 +4,9 @@
 # See https://llvm.org/LICENSE.txt for license information.
 # SPDX-License-Identifier: Apache-2.0 WITH LLVM-exception
 
-<<<<<<< HEAD
-=======
 from dataclasses import dataclass
 
 import numpy as np
->>>>>>> 01c6588b
 import random
 
 from dataclasses import dataclass
