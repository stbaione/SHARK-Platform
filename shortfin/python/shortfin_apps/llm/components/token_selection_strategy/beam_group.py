# Copyright 2025 Advanced Micro Devices, Inc.
#
# Licensed under the Apache License v2.0 with LLVM Exceptions.
# See https://llvm.org/LICENSE.txt for license information.
# SPDX-License-Identifier: Apache-2.0 WITH LLVM-exception

import logging

from abc import ABC, abstractmethod
from asyncio import gather
from dataclasses import dataclass, field
from typing import Callable, Dict, List, Set
from uuid import uuid4

from .base_token_selection_strategy import DecodeConfig
from .sampler import Sampler
from ..messages import LlmInferenceExecRequest

import shortfin.array as sfnp


from .config import LogitsNormalization
from ..messages import LlmInferenceExecRequest
from ..io_struct import DEFAULT_TEMPERATURE


import shortfin.array as sfnp

logger = logging.getLogger(__name__)


# TODO: Define `top_p` function in base class when enabled in
# shortfin.
@dataclass
class Beam(ABC):
    exec_req: LlmInferenceExecRequest

<<<<<<< HEAD
    decode_config: DecodeConfig

    sampler: Sampler = field(default_factory=Sampler)
=======
    temperature: float = DEFAULT_TEMPERATURE
>>>>>>> b68ab36f

    score: float = 0.0
    accumulated_normalization: float = 0.0
    last_token: int | None = None

    def apply_temperature(self):
        """Apply temperature to the logits of a decode invocation.

        Args:
            temperature (float): Value to use for `temperature`.
        """
        if self.decode_config.temperature == 1.0:
            return
        self.exec_req.result_logits = sfnp.divide(
            self.exec_req.result_logits, self.decode_config.temperature
        )

    def convert_logits_normalization(
        self,
        current: LogitsNormalization,
        target: LogitsNormalization,
        logits: sfnp.device_array,
        **kwargs,
    ) -> sfnp.device_array:
        logits_conversion_map = {
            LogitsNormalization.NONE: {
                LogitsNormalization.LOG_SOFTMAX: sfnp.log_softmax,
                LogitsNormalization.SOFTMAX: sfnp.softmax,
            },
            LogitsNormalization.SOFTMAX: {
                LogitsNormalization.LOG_SOFTMAX: sfnp.log,
            },
            LogitsNormalization.LOG_SOFTMAX: {
                LogitsNormalization.SOFTMAX: sfnp.log,
            },
        }
        target_conversions = logits_conversion_map.get(current)
        if target_conversions is None:
            raise KeyError(f"Cannot convert current normalization: {current}")

        conversion_function = target_conversions.get(target)
        if conversion_function is None:
            raise KeyError(f"Cannot convert {current} to {target}")

        if kwargs:
            converted_logits = conversion_function(logits, **kwargs)
        else:
            converted_logits = conversion_function(logits)

        return converted_logits

    def apply_temperature(self):
        """Apply temperature to the logits of a decode invocation.

        Args:
            temperature (float): Value to use for `temperature`.
        """
        if self.temperature == 1.0:
            return
        self.exec_req.result_logits = sfnp.divide(
            self.exec_req.result_logits, self.temperature
        )

    @abstractmethod
    def sample_logits(self):
        """Define how to sample and select tokens for a give `Beam`"""
        pass

    @abstractmethod
    def _sample_logits_top_k(self):
        """Define how to sample and select tokens with the use of `top_k` sampling"""
        pass

    @abstractmethod
    def update_score(self, value: float):
        """Update the score of a `beam`.

        Args:
            value (float): Value to update the score with.
        """
        pass

    @abstractmethod
    def update_exec_req(self):
        """Update an `LlmInferenceExecRequest`, after a decode loop"""
        pass

    @abstractmethod
    def normalize_score(self, value: float):
        """Normalize the score of a `beam`.

        Args:
            value (float): Value to normalize the score with.
        """
        pass

    @abstractmethod
    def update_final_score(self):
        """Define a `final_score` for a given beam, if applicable."""
        pass


class BeamGroup:
    def __init__(
        self,
        eos_token_id: int,
        num_beams: int,
        beams: List[Beam],
        selection_callback: Callable[
            [List[Beam], List[Beam]],
            List[Beam],
        ],
    ):
        self.beam_group_id = str(uuid4())
        self.eos_token_id = eos_token_id
        self.num_beams = num_beams
        self.active_beams = beams
        self.selection_callback = selection_callback
        self.completed_beams: List[Beam] = []

    @property
    def active_beam_count(self):
        return len(self.active_beams)

    async def wait(self):
        done_signals = [beam.exec_req.done for beam in self.active_beams]
        return await gather(*done_signals)

    def process_beams(self):
        beam_selections = self.selection_callback(
            self.active_beams, self.completed_beams
        )
        visited_reqs: Dict[str, LlmInferenceExecRequest] = {}
        active_beams: List[Beam] = []
        active_reqs: Set[LlmInferenceExecRequest] = set()
        completed_beams: List[Beam] = []
        completed_reqs: Set[LlmInferenceExecRequest] = set()

        for i in range(len(beam_selections)):
            beam = beam_selections[i]
            new_req, token = beam.exec_req, beam.last_token

            if new_req.instance_id in visited_reqs:
                visited_req = visited_reqs[new_req.instance_id]
                new_req = LlmInferenceExecRequest.copy_exec_request(visited_req)
                beam.exec_req = new_req

            visited_reqs[new_req.instance_id] = new_req
            if token == self.eos_token_id:
                completed_beams.append(beam)
                completed_reqs.add(new_req)
            else:
                active_beams.append(beam)
                active_reqs.add(new_req)

        for beam in completed_beams + active_beams:
            beam.update_exec_req()
            if beam.exec_req in completed_reqs:
                beam.exec_req.free_cache_pages()

        # Free cache pages of reqs we don't need anymore
        for beam in self.active_beams:
            if beam.exec_req not in active_reqs and beam.exec_req not in completed_reqs:
                beam.exec_req.free_cache_pages()

        self.active_beams = active_beams
        self.completed_beams.extend(completed_beams)

    def clean_up(self):
        logger.debug(f"Cleaning up {self.beam_group_id}...")

        # Ensure all requests have freed their cache pages
        for beam in self.active_beams + self.completed_beams:
            beam.exec_req.free_cache_pages()<|MERGE_RESOLUTION|>--- conflicted
+++ resolved
@@ -35,13 +35,9 @@
 class Beam(ABC):
     exec_req: LlmInferenceExecRequest
 
-<<<<<<< HEAD
     decode_config: DecodeConfig
 
     sampler: Sampler = field(default_factory=Sampler)
-=======
-    temperature: float = DEFAULT_TEMPERATURE
->>>>>>> b68ab36f
 
     score: float = 0.0
     accumulated_normalization: float = 0.0
