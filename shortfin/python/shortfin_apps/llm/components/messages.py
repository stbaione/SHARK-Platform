# Copyright 2024 Advanced Micro Devices, Inc.
#
# Licensed under the Apache License v2.0 with LLVM Exceptions.
# See https://llvm.org/LICENSE.txt for license information.
# SPDX-License-Identifier: Apache-2.0 WITH LLVM-exception

from enum import Enum
from uuid import uuid4

import shortfin as sf
import shortfin.array as sfnp
from shortfin.interop.fastapi import RequestStatusTracker

from .kvcache.attention_cache_abstract import CacheInfo
from .kvcache.base_attention_cache import (
<<<<<<< HEAD
    PageInfo,
    BasePagedAttentionCache,
    PageAllocation,
=======
    BasePagedAttentionCache,
>>>>>>> 0b5b2249
)
from .kvcache.trie_attention_cache import TriePagedAttentionCache
from ...utils import InferenceExecRequest


class InferencePhase(Enum):
    PREFILL = 1
    DECODE = 2


class LlmInferenceExecRequest(InferenceExecRequest):
    """Performs a prefill operation."""

    def __init__(
        self,
        phase: InferencePhase,
        input_token_ids: list[int],
        rid=None,
        orig_instance_id=None,
        page_ids: list[int] | None = None,
        page_cache: BasePagedAttentionCache | None = None,
    ):
        super().__init__()
        self.phase = phase
        self.start_position: int = 0
        self.input_token_ids = input_token_ids
        self.prompt_length = len(input_token_ids)
        self.done = sf.VoidFuture()
        self.rid = rid
        # Unique `instance_id` for token selection strategies that may need
        # to differentiate between an original req and a copy of a req.
        self.instance_id = str(uuid4())

        # Unique ID for an InferenceExecRequest shared between copies and executions.
        self.orig_instance_id = (
            self.instance_id if orig_instance_id is None else orig_instance_id
        )

        # Move the result array to the host and sync to ensure data is
        # available.
        self.return_host_array: bool = True

        # Result logits as [1, sl, d] where 1 is the preserved batch dim,
        # sl is either 1 (not return_all_logits) or >=1 (return_all_logits).
        self.result_logits: sfnp.device_array | None = None
        self.result_indices: sfnp.device_array | None = None

        # Current running score of the decode req
        self.score: float = 0.0

        # Cache pages that have been locked for this request.
<<<<<<< HEAD
        self._cache: BasePagedAttentionCache | None = None
        self.allocation: PageAllocation | None = None
        self.page_ids: list[int] = page_ids
=======
        self._cache = page_cache
        self.page_ids = page_ids
>>>>>>> 0b5b2249
        self.allocated_cache_info: CacheInfo | None = None

    @property
    def block_count(self):
        if self.page_ids:
            return len(self.page_ids)

        if self.allocated_cache_info:
            return len(self.allocated_cache_info.pages)

        return 0

    def reset(self, phase: InferencePhase):
        """Resets all per request state in preparation for an subsequent execution."""
        self.phase = phase
        self.done = sf.VoidFuture()
        self.return_host_array = True
        self.result_logits = None

    def cache_page_indices(self, max_len: int) -> list[int]:
        if self.page_ids:
            return self.page_ids

        if not self.allocated_cache_info:
            return []
        indices = [p.index for p in self.allocated_cache_info.pages[:max_len]]
        return indices

    def acquire_pages(self):
        """Acquire pages for this request."""
        self.allocated_cache_info = self._cache.allocate(self.input_token_ids)
        self.page_ids = [p.index for p in self.allocated_cache_info.pages]

    def extend_pages(self, extra_token_slots: int):
        self.allocated_cache_info = self._cache.extend_pages(
            self.input_token_ids,
            self.allocated_cache_info,
            extra_token_slots=extra_token_slots,
        )
        self.page_ids = [p.index for p in self.allocated_cache_info.pages]

<<<<<<< HEAD
    def publish_allocated_pages(self, up_to_page_index: int):
        self.allocated_cache_info = self.cache.publish_pages_for_tokens(
=======
    def update_cache_info(self):
        self.allocated_cache_info = self._cache.get_cache_info(
            self.input_token_ids, self.page_ids
        )

    def publish_allocated_pages(self, up_to_page_index: int):
        self.allocated_cache_info = self._cache.publish_pages_for_tokens(
>>>>>>> 0b5b2249
            self.input_token_ids,
            self.allocated_cache_info,
            publish_incomplete_page=False,
        )
<<<<<<< HEAD
        self.page_ids = [p.index for p in self.allocated_cache_info.pages]
=======
        if self.allocated_cache_info:
            self.page_ids = [p.index for p in self.allocated_cache_info.pages]
>>>>>>> 0b5b2249

    def free_cache_pages(self):
        if self.allocated_cache_info:
            # If we have allocated cache info, we can release the pages.
<<<<<<< HEAD
            self.allocated_cache_info = self._cache.release_pages(self.allocated_cache_info)
            if self.allocated_cache_info is None:
                self.page_ids = []
            else:
                self.page_ids = [p.index for p in self.allocated_cache_info.pages]
=======
            self._cache.release_pages(self.allocated_cache_info)
            self.allocated_cache_info = None
            self.page_ids = []
>>>>>>> 0b5b2249

    def __repr__(self) -> str:
        """
        String representation for logging purposes. It looks like this:

        LlmInferenceExecRequest[phase=P,pos=0,rid=test123,flags=host,input_token_ids=[1, 2, 3, 4]]

        Use
        `logging.debug("Request: %r", request)`
        and not
        `logging.debug(f"Request: {request}")
        to avoid running through this method all the time.
        """
        phase_char = "D" if self.phase == InferencePhase.DECODE else "P"
        flags = []
        if self.return_host_array:
            flags.append("host")
        flags_str = ",".join(flags)
        return f"LlmInferenceExecRequest[phase={phase_char},pos={self.start_position},rid={self.rid},instance_id={self.instance_id},flags={flags_str},input_token_ids={self.input_token_ids}]"<|MERGE_RESOLUTION|>--- conflicted
+++ resolved
@@ -13,13 +13,7 @@
 
 from .kvcache.attention_cache_abstract import CacheInfo
 from .kvcache.base_attention_cache import (
-<<<<<<< HEAD
-    PageInfo,
     BasePagedAttentionCache,
-    PageAllocation,
-=======
-    BasePagedAttentionCache,
->>>>>>> 0b5b2249
 )
 from .kvcache.trie_attention_cache import TriePagedAttentionCache
 from ...utils import InferenceExecRequest
@@ -71,14 +65,8 @@
         self.score: float = 0.0
 
         # Cache pages that have been locked for this request.
-<<<<<<< HEAD
-        self._cache: BasePagedAttentionCache | None = None
-        self.allocation: PageAllocation | None = None
-        self.page_ids: list[int] = page_ids
-=======
         self._cache = page_cache
         self.page_ids = page_ids
->>>>>>> 0b5b2249
         self.allocated_cache_info: CacheInfo | None = None
 
     @property
@@ -120,10 +108,6 @@
         )
         self.page_ids = [p.index for p in self.allocated_cache_info.pages]
 
-<<<<<<< HEAD
-    def publish_allocated_pages(self, up_to_page_index: int):
-        self.allocated_cache_info = self.cache.publish_pages_for_tokens(
-=======
     def update_cache_info(self):
         self.allocated_cache_info = self._cache.get_cache_info(
             self.input_token_ids, self.page_ids
@@ -131,32 +115,19 @@
 
     def publish_allocated_pages(self, up_to_page_index: int):
         self.allocated_cache_info = self._cache.publish_pages_for_tokens(
->>>>>>> 0b5b2249
             self.input_token_ids,
             self.allocated_cache_info,
             publish_incomplete_page=False,
         )
-<<<<<<< HEAD
-        self.page_ids = [p.index for p in self.allocated_cache_info.pages]
-=======
         if self.allocated_cache_info:
             self.page_ids = [p.index for p in self.allocated_cache_info.pages]
->>>>>>> 0b5b2249
 
     def free_cache_pages(self):
         if self.allocated_cache_info:
             # If we have allocated cache info, we can release the pages.
-<<<<<<< HEAD
-            self.allocated_cache_info = self._cache.release_pages(self.allocated_cache_info)
-            if self.allocated_cache_info is None:
-                self.page_ids = []
-            else:
-                self.page_ids = [p.index for p in self.allocated_cache_info.pages]
-=======
             self._cache.release_pages(self.allocated_cache_info)
             self.allocated_cache_info = None
             self.page_ids = []
->>>>>>> 0b5b2249
 
     def __repr__(self) -> str:
         """
