--- conflicted
+++ resolved
@@ -121,14 +121,4 @@
         if self.return_host_array:
             flags.append("host")
         flags_str = ",".join(flags)
-<<<<<<< HEAD
-        return f"InferenceExecRequest[phase={phase_char},pos={self.start_position},rid={self.rid},instance_id={self.instance_id},flags={flags_str},input_token_ids={self.input_token_ids}]"
-
-
-class StrobeMessage(sf.Message):
-    """Sent to strobe a queue with fake activity (generate a wakeup)."""
-
-    ...
-=======
-        return f"LlmInferenceExecRequest[phase={phase_char},pos={self.start_position},rid={self.rid},flags={flags_str},input_token_ids={self.input_token_ids}]"
->>>>>>> 8f29c7a7
+        return f"InferenceExecRequest[phase={phase_char},pos={self.start_position},rid={self.rid},instance_id={self.instance_id},flags={flags_str},input_token_ids={self.input_token_ids}]"