--- conflicted
+++ resolved
@@ -166,15 +166,11 @@
 
         exec_requests = []
         for request in to_schedule:
-<<<<<<< HEAD
-            request = self.allocate_cache(page_cache, request)
-=======
             if not self.use_new_decoder:
                 logger.debug(
                     f"Not using new decoder, therefore still allocate KV cache pages in board_request"
                 )
-                request = self.board_request(page_cache, request)
->>>>>>> 17ee1991
+                request = self.allocate_cache(page_cache, request)
 
             # Can flight this request.
             if request is not None:
@@ -367,51 +363,8 @@
         Returns:
             LlmInferenceExecRequest: The request with allocated pages.
         """
-<<<<<<< HEAD
         if request.allocation is not None:
             request.allocation.extend_allocation(
                 request.input_token_ids, extra_token_slots=1
-=======
-        # Compute block sequence length as maximum sequence length, rounded
-        # up to the seq_stride.
-        seq_stride = self.seq_stride
-        bsl = max((1 + len(r.input_token_ids)) for r in self.exec_requests)
-        bsl = int(math.ceil(bsl / seq_stride) * seq_stride)
-        block_count = max(r.block_count for r in self.exec_requests)
-        block_count = max(bsl // seq_stride, block_count)
-        req_count = len(self.exec_requests)
-        logger.debug("Decode bs=%d, bsl=%d", bs, bsl)
-
-        # Prepare inputs.
-        # TODO: Better support in shortfin for h2d. The best way to do it is
-        # device dependent.
-
-        array_cache = self.array_cache
-        int_dtype = sfnp.int64
-
-        tokens = array_cache.allocate([bs, 1], int_dtype)
-        start_positions = array_cache.allocate([bs], int_dtype)
-        seq_lens = array_cache.allocate([bs], int_dtype)
-        seq_block_ids = array_cache.allocate([bs, block_count], int_dtype)
-
-        # Populate tokens.
-        with tokens.host.map(discard=True) as m:
-            m.fill(0)
-            vals = []
-            for i in range(bs):
-                if i < req_count:
-                    vals = vals + self.exec_requests[i].input_token_ids[-1:]
-            m.items = vals
-
-        # For decode, populate start_positions and seq_lens.
-        with start_positions.host.map(discard=True) as m:
-            m.fill(0)
-            m.items = [req.start_position for req in self.exec_requests]
-
-        with seq_lens.host.map(discard=True) as m:
-            # Pad unused requests.
-            m.fill(
-                1  # Must pad with a nonzero value because a division by 0 during softmax floods clobber page (page 0) in cache with NaN values.
->>>>>>> 17ee1991
             )
         return request