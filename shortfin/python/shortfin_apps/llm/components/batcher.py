--- conflicted
+++ resolved
@@ -166,15 +166,11 @@
 
         exec_requests = []
         for request in to_schedule:
-<<<<<<< HEAD
-            request = self.allocate_cache(page_cache, request)
-=======
             if not self.use_new_decoder:
                 logger.debug(
                     f"Not using new decoder, therefore still allocate KV cache pages in board_request"
                 )
                 request = self.board_request(page_cache, request)
->>>>>>> 17ee1991
 
             # Can flight this request.
             if request is not None:
