--- conflicted
+++ resolved
@@ -155,14 +155,9 @@
 
     async def run(self):
         logger.debug("Started ClientBatchGenerateProcess: %r", self)
-<<<<<<< HEAD
-        
-        # Try to add request to queue
-=======
 
         # Try to add request to queue
         # TODO(@zphoenixrises): Add load testing and integration tests for this.
->>>>>>> 104ab437
         if not self.service.add_to_queue():
             error_response = JSONResponse(
                 status_code=status.HTTP_503_SERVICE_UNAVAILABLE,
@@ -170,13 +165,8 @@
                     "error": "Server queue is full. Please try again later.",
                     "code": "QUEUE_FULL",
                     "current_size": self.service.current_queue_size,
-<<<<<<< HEAD
-                    "max_size": self.service.max_queue_size
-                }
-=======
                     "max_size": self.service.max_queue_size,
                 },
->>>>>>> 104ab437
             )
             self.responder.send_response(error_response)
             self.responder.ensure_response()
@@ -192,16 +182,12 @@
             gen_processes = []
             input_ids = self.gen_req.input_ids
             is_pretokenized = input_ids is not None
-            
+
             if is_pretokenized:
                 input_batch = [input_ids] if self.gen_req.is_single else input_ids
             else:
                 input_batch = self.tokenize()
-<<<<<<< HEAD
-            
-=======
-
->>>>>>> 104ab437
+
             for index, input_tokens in enumerate(input_batch):
                 decode_config = copy(self.decode_config)
                 decode_config.update_from_sampling_params(
@@ -225,11 +211,7 @@
 
             await asyncio.gather(*gen_processes)
             self.generate_response(gen_processes, streaming)
-<<<<<<< HEAD
-        
-=======
-
->>>>>>> 104ab437
+
         finally:
             # Remove request from queue when done
             self.service.remove_from_queue()
