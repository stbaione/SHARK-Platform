# Copyright 2025 Advanced Micro Devices, Inc.
#
# Licensed under the Apache License v2.0 with LLVM Exceptions.
# See https://llvm.org/LICENSE.txt for license information.
# SPDX-License-Identifier: Apache-2.0 WITH LLVM-exception

import logging
import traceback
from typing import Dict, List, Optional


import shortfin as sf
import shortfin.array as sfnp

from shortfin import Fiber

from ..batching_trait import BatchingTrait
from ..config import BatchConfig

from ...config_struct import ModelParams
from ...device_array_cache import DeviceArrayCache
from ...invocation import (
    DecodeTask,
    PrefillTask,
    LlmInvocationProcess,
    LlmTask,
    LlmTaskInput,
    LlmTaskResponder,
)
from ...kvcache.base_attention_cache import (
    BasePagedAttentionCache,
)
from ...messages import InferencePhase, LlmInferenceExecRequest
from ...scheduler import Scheduler

from .....utils import BatcherProcess


logger = logging.getLogger(__name__)


########################################################################################
# Task Responders
########################################################################################


class PrefillTaskResponder(LlmTaskResponder):
<<<<<<< HEAD
    def __init__(self, scheduler: Scheduler):
        self._scheduler = scheduler
=======
    def __init__(self):
>>>>>>> a11c4fd8
        super().__init__()

    def set_success(
        self,
        llm_task: LlmTask,
        logits: sfnp.device_array,
        indices: Optional[sfnp.device_array],
    ) -> None:
        """Set the result of the prefill task.

        Args:
            logits (sfnp.device_array): The logits output from the model.
            indices (Optional[sfnp.device_array]): The token indices output from the model.
        """
        exec_requests = self._get_requests_from_task(llm_task)
        for i in range(len(exec_requests)):
            req = exec_requests[i]
            sl = len(req.input_token_ids) - 1

            if logits.shape[1] == 1:
                logits_item = logits.view(i)
            else:
                logits_item = logits.view(i, sl)

            index_item = None
            if indices is not None:
                if indices.shape[1] == 1:
                    index_item = indices.view(i)
                else:
                    index_item = indices.view(i, sl)

            req.result_logits = logits_item
            req.result_indices = index_item

        for req in exec_requests:
<<<<<<< HEAD
            if self._scheduler.handle_completed(req.orig_instance_id):
                req.done.set_success()
                self._remove_request(req.instance_id)
=======
            req.done.set_success()
            self._remove_request(req.instance_id)
>>>>>>> a11c4fd8

    def set_failure(self, llm_task: LlmTask):
        logger.error(
            f"""Fatal error in Prefill invocation:
            {traceback.format_exc()}
            """
        )

        exec_requests = self._get_requests_from_task(llm_task)
        for req in exec_requests:
            req.result_logits = None
            req.free_cache_pages()
            req.done.set_success()
            self._remove_request(req.instance_id)


class DecodeTaskResponder(LlmTaskResponder):
<<<<<<< HEAD
    def __init__(self, scheduler: Scheduler):
        self._scheduler = scheduler
=======
    def __init__(self):
>>>>>>> a11c4fd8
        super().__init__()

    def set_success(
        self,
        llm_task: LlmTask,
        logits: sfnp.device_array,
        indices: Optional[sfnp.device_array],
    ) -> None:
        exec_requests = self._get_requests_from_task(llm_task)
        for i in range(len(exec_requests)):
            req = exec_requests[i]
            logits_item = logits.view(i, 0)

            index_item = None
            if indices is not None:
                index_item = indices.view(i, 0)

            req.result_logits = logits_item
            req.result_indices = index_item

        for req in exec_requests:
<<<<<<< HEAD
            if self._scheduler.handle_completed(req.orig_instance_id):
                req.done.set_success()
                self._remove_request(req.instance_id)
=======
            req.done.set_success()
            self._remove_request(req.instance_id)
>>>>>>> a11c4fd8

    def set_failure(self, llm_task: LlmTask):
        logger.error(
            f"""Fatal error in Decode invocation:
            {traceback.format_exc()}
            """
        )

        exec_requests = self._get_requests_from_task(llm_task)
        for req in exec_requests:
            req.result_logits = None
            req.free_cache_pages()
            req.done.set_success()
            self._remove_request(req.instance_id)


########################################################################################
# Batcher
########################################################################################


class LlmBatcherProcess(BatcherProcess):
    """This batcher provides a high-level mechanism for dispatching LLM tasks."""

    STROBE_SHORT_DELAY = 0.065
    STROBE_LONG_DELAY = 0.065

    def __init__(
        self,
        name: str,
        fiber: Fiber,
        page_cache: BasePagedAttentionCache,
        model_params: ModelParams,
        functions: dict[int, sf.ProgramFunction],
        ideal_batch_size: int,
        program_isolation: str,
<<<<<<< HEAD
        scheduler: Scheduler,
=======
>>>>>>> a11c4fd8
        llm_task_responder: LlmTaskResponder,
    ):
        super().__init__(fiber=fiber)
        self.name = name
        self.page_cache: BasePagedAttentionCache = page_cache
        self.model_params = model_params
        self.functions = functions
        self.pending: set[LlmTaskInput] = set()
        # TODO: There is no "ideal" batch size. Use prefill/decode dynamic
        # batching in the scheduling algo.
        self.ideal_batch_size: int = ideal_batch_size
        self.page_seq_stride = self.model_params.paged_kv_cache.block_seq_stride
        self.array_cache: DeviceArrayCache = DeviceArrayCache(fiber.device(0))

        self.program_isolation = program_isolation

<<<<<<< HEAD
        self.scheduler = scheduler
=======
>>>>>>> a11c4fd8
        self._llm_task_responder = llm_task_responder

    def handle_inference_request(self, request: LlmInferenceExecRequest):
        """Handle an inference request."""
        self._llm_task_responder.add_request(request)
        task_inputs = self.make_task_inputs(request)
        for task_input in task_inputs:
<<<<<<< HEAD
            self.scheduler.schedule_job(task_input)
=======
            self.pending.add(task_input)
>>>>>>> a11c4fd8

    def shutdown(self):
        """Shutdown the batcher process."""
        super().shutdown()
        self.array_cache.free()

    async def process_batches(self):
        """Process batches of requests."""
        await self.board_flights()

    def reserve_workload(self, *, rid, count):
        return self.scheduler.reserve_workload(batcher=self, count=count, rid=rid)

    def custom_message(self, msg):
        if self.scheduler.handle_scheduler(msg):
            return

        super().custom_message(msg)

    async def board_flights(self):
        """Make, schedule, and launch a batch of pending requests."""
        to_schedule = self.scheduler.should_execute(self.strobes)

        if not to_schedule:
            return

<<<<<<< HEAD
=======
        # Determine the requested requests these jobs are for
        rids = set([j.rid for j in pending])

        # Group jobs together under their rid
        rid_map = {rid: [] for rid in rids}
        for j in pending:
            rid_map[j.rid].append(j)

        to_schedule = self.scheduler.should_execute(rid_map, self.strobes)

>>>>>>> a11c4fd8
        page_cache = self.page_cache
        scheduled = []
        for job in to_schedule:
            scheduled = scheduled + job
            self.board(page_cache, self.fiber, job)
            logger.debug("Post boarding cache state: %r", page_cache)

    def make_task_inputs(
        self, exec_request: LlmInferenceExecRequest
    ) -> List[LlmTaskInput]:
        ...

    def make_task(
        self,
        task_inputs: List[LlmTaskInput],
        page_cache: BasePagedAttentionCache,
    ) -> LlmTask:
        ...

    def make_invoker(
        self,
        page_cache: BasePagedAttentionCache,
        fiber: Fiber,
        task_inputs: list[LlmTaskInput],
    ) -> "LlmInvocationProcess":
        """Create instance of `LlmInvoker`.

        Args:
            page_cache (BasePagedAttentionCache): KVCache instance.
            fiber (Fiber): Fiber to execute invocation on.
            exec_requests (list[LlmInferenceExecRequest]): Request batch for invocation.

        Returns:
            LlmInvoker: Process to handle execution of VMFB.
        """
        ...

    def board(
        self,
        page_cache: BasePagedAttentionCache,
        fiber: Fiber,
        to_schedule: List[LlmTaskInput],
    ):
        """Create and launch an LlmExecutorProcess for the given request batch.

        Args:
            page_cache (BasePagedAttentionCache): KVCache to use for this flight.
            fiber (Fiber): Fiber to use for invocation.
            to_schedule (set): Scheduled requests to be invoked in this flight.
        """
        # Fill prefill flights.
        assert len(to_schedule) > 0
        assert len(to_schedule) <= self.ideal_batch_size

        task_inputs = []
        for request in to_schedule:
            # Can flight this request.
            if request is not None:
                task_inputs.append(request)

        exec_process = self.make_invoker(page_cache, fiber, task_inputs)

        # We've filled our flight. Remove from the boarding area.
        if task_inputs:
            # And takeoff.
            exec_process.launch()


class PrefillBatcherProcess(LlmBatcherProcess):
    """The batcher is a persistent process responsible for flighting incoming work
    into batches and handling the requisite cache allocations (since every batch needs
    committed cache state).
    """

    STROBE_SHORT_DELAY = 0.065
    STROBE_LONG_DELAY = 0.065

    def __init__(
        self,
        fiber: Fiber,
        page_cache: BasePagedAttentionCache,
        model_params: ModelParams,
        prefill_functions: dict[int, sf.ProgramFunction],
        program_isolation: str,
        use_chunked_prefill: bool = False,
        chunk_size: int = 2,
    ):
<<<<<<< HEAD
        ideal_batch_size = max(model_params.prefill_batch_sizes)
        scheduler = Scheduler(ideal_batch_size=ideal_batch_size)
        llm_task_responder = PrefillTaskResponder(scheduler=scheduler)
=======
        llm_task_responder = PrefillTaskResponder()
>>>>>>> a11c4fd8
        super().__init__(
            name="prefill",
            fiber=fiber,
            page_cache=page_cache,
            model_params=model_params,
            functions=prefill_functions,
            ideal_batch_size=ideal_batch_size,
            program_isolation=program_isolation,
<<<<<<< HEAD
            scheduler=scheduler,
=======
>>>>>>> a11c4fd8
            llm_task_responder=llm_task_responder,
        )

        self._use_chunked_prefill = use_chunked_prefill
        self._chunk_size = chunk_size

    def make_task_inputs(
        self, exec_request: LlmInferenceExecRequest
    ) -> List[LlmTaskInput]:
        chunked_prefill = self._use_chunked_prefill
        chunk_size = self._chunk_size

        if chunked_prefill and len(exec_request.input_token_ids) < chunk_size:
            raise NotImplementedError(
                "Breaking chunks into individual `LlmTaskInput`s not implemented yet."
            )

        return [
            LlmTaskInput(
                rid=exec_request.orig_instance_id,
                instance_id=exec_request.instance_id,
                block_count=exec_request.block_count,
                seq_stride=self.page_seq_stride,
                input_tokens=tuple(exec_request.input_token_ids),
                page_ids=tuple(exec_request.page_ids),
                start_position=exec_request.start_position,
            )
        ]

    def make_task(
        self,
        task_inputs: List[LlmTaskInput],
        page_cache: BasePagedAttentionCache,
    ) -> LlmTask:
        return PrefillTask(
            task_inputs=task_inputs,
            array_cache=self.array_cache,
            page_tables=page_cache.page_pool.page_tables,
            has_prefill_position=self.model_params.has_prefill_position,
        )

    def make_invoker(
        self,
        page_cache: BasePagedAttentionCache,
        fiber: Fiber,
        task_inputs: list[LlmTaskInput],
    ) -> "LlmInvocationProcess":
        """Create instance of `LlmInvoker`.

        Args:
            page_cache (BasePagedAttentionCache): KVCache instance.
            fiber (Fiber): Fiber to execute invocation on.
            exec_requests (list[LlmInferenceExecRequest]): Request batch for invocation.

        Returns:
            LlmInvoker: Process to handle execution of VMFB.
        """
        return LlmInvocationProcess(
            name="prefill_invocation",
            fiber=fiber,
            llm_task=self.make_task(task_inputs, page_cache),
            functions=self.functions,
            program_isolation=self.program_isolation,
            responder=self._llm_task_responder,
        )


class DecodeBatcherProcess(LlmBatcherProcess):
    """The batcher is a persistent process responsible for flighting incoming work
    into batches and handling the requisite cache allocations (since every batch needs
    committed cache state).
    """

    STROBE_SHORT_DELAY = 0.0006
    STROBE_LONG_DELAY = 0.0006

    def __init__(
        self,
        fiber: Fiber,
        page_cache: BasePagedAttentionCache,
        model_params: ModelParams,
        decode_functions: dict[int, sf.ProgramFunction],
        program_isolation: str,
    ):
        ideal_batch_size = max(model_params.decode_batch_sizes)
        scheduler = Scheduler(ideal_batch_size=ideal_batch_size)
        super().__init__(
            name="decode",
            fiber=fiber,
            page_cache=page_cache,
            model_params=model_params,
            functions=decode_functions,
            ideal_batch_size=ideal_batch_size,
            program_isolation=program_isolation,
<<<<<<< HEAD
            scheduler=scheduler,
            llm_task_responder=DecodeTaskResponder(scheduler=scheduler),
=======
            llm_task_responder=DecodeTaskResponder(),
>>>>>>> a11c4fd8
        )

    def make_task_inputs(
        self, exec_request: LlmInferenceExecRequest
    ) -> List[LlmTaskInput]:
        return [
            LlmTaskInput(
                rid=exec_request.orig_instance_id,
                instance_id=exec_request.instance_id,
                block_count=exec_request.block_count,
                seq_stride=self.page_seq_stride,
                input_tokens=tuple(exec_request.input_token_ids),
                page_ids=tuple(exec_request.page_ids),
                start_position=exec_request.start_position,
            )
        ]

    def make_task(
        self,
        task_inputs: List[LlmTaskInput],
        page_cache: BasePagedAttentionCache,
    ) -> LlmTask:
        return DecodeTask(
            task_inputs=task_inputs,
            array_cache=self.array_cache,
            page_tables=page_cache.page_pool.page_tables,
        )

    def make_invoker(
        self,
        page_cache: BasePagedAttentionCache,
        fiber: Fiber,
        task_inputs: list[LlmTaskInput],
    ) -> "LlmInvocationProcess":
        """Create instance of `LlmInvoker`.

        This method creates an instance of `LlmInvoker` to handle the
        execution of the decode function for a batch of requests.

        Args:
            page_cache (BasePagedAttentionCache): The KVCache instance to use for this flight.
            fiber (Fiber): Fiber to execute invocation on.
            exec_requests (list[LlmInferenceExecRequest]): Request batch for invocation.

        Returns:
            LlmInvoker: Process to handle execution of VMFB for decode requests.
        """
        return LlmInvocationProcess(
            name="decode_invocation",
            fiber=fiber,
            llm_task=self.make_task(task_inputs, page_cache),
            functions=self.functions,
            program_isolation=self.program_isolation,
            responder=self._llm_task_responder,
        )


class DefaultBatchingEngine(BatchingTrait):
    def __init__(self, prefill_lane: LlmBatcherProcess, decode_lane: LlmBatcherProcess):
        self.prefill_lane = prefill_lane
        self.decode_lane = decode_lane

    def submit(self, request: LlmInferenceExecRequest):
        if request.phase == InferencePhase.PREFILL:
            self.prefill_lane.submit(request)
        elif request.phase == InferencePhase.DECODE:
            self.decode_lane.submit(request)
        else:
            raise ValueError(
                "Requested unsupported batching lane: Supported only either prefill or decode in default mode."
            )

    def launch(self):
        self.prefill_lane.launch()
        self.decode_lane.launch()

    def shutdown(self):
        self.prefill_lane.shutdown()
        self.decode_lane.shutdown()

    def reserve_workload(self, rid: str, count: int):
        self.decode_lane.reserve_workload(
            rid=rid,
            count=count,
        )

    def get_model_params(self) -> ModelParams:
        return self.prefill_lane.model_params

    @staticmethod
    def create(
        batch_cfg: BatchConfig, page_cache: BasePagedAttentionCache, prefill_fiber: sf.Fiber, decode_fiber: sf.Fiber | None = None  # type: ignore
    ):
        assert (
            decode_fiber is not None
        ), "Request to construct decode batcher, but no fiber supplied"
        prefill_batcher = PrefillBatcherProcess(
            fiber=prefill_fiber,
            page_cache=page_cache,
            model_params=batch_cfg.model_params,
            prefill_functions=batch_cfg.prefill_functions,
            program_isolation=batch_cfg.prog_isolation,
        )
        decode_batcher = DecodeBatcherProcess(
            fiber=decode_fiber,
            page_cache=page_cache,
            model_params=batch_cfg.model_params,
            decode_functions=batch_cfg.decode_functions,
            program_isolation=batch_cfg.prog_isolation,
        )

        return DefaultBatchingEngine(
            prefill_lane=prefill_batcher,
            decode_lane=decode_batcher,
        )<|MERGE_RESOLUTION|>--- conflicted
+++ resolved
@@ -6,7 +6,7 @@
 
 import logging
 import traceback
-from typing import Dict, List, Optional
+from typing import List, Optional
 
 
 import shortfin as sf
@@ -45,12 +45,8 @@
 
 
 class PrefillTaskResponder(LlmTaskResponder):
-<<<<<<< HEAD
     def __init__(self, scheduler: Scheduler):
         self._scheduler = scheduler
-=======
-    def __init__(self):
->>>>>>> a11c4fd8
         super().__init__()
 
     def set_success(
@@ -86,14 +82,9 @@
             req.result_indices = index_item
 
         for req in exec_requests:
-<<<<<<< HEAD
             if self._scheduler.handle_completed(req.orig_instance_id):
                 req.done.set_success()
                 self._remove_request(req.instance_id)
-=======
-            req.done.set_success()
-            self._remove_request(req.instance_id)
->>>>>>> a11c4fd8
 
     def set_failure(self, llm_task: LlmTask):
         logger.error(
@@ -111,12 +102,8 @@
 
 
 class DecodeTaskResponder(LlmTaskResponder):
-<<<<<<< HEAD
     def __init__(self, scheduler: Scheduler):
         self._scheduler = scheduler
-=======
-    def __init__(self):
->>>>>>> a11c4fd8
         super().__init__()
 
     def set_success(
@@ -138,14 +125,9 @@
             req.result_indices = index_item
 
         for req in exec_requests:
-<<<<<<< HEAD
             if self._scheduler.handle_completed(req.orig_instance_id):
                 req.done.set_success()
                 self._remove_request(req.instance_id)
-=======
-            req.done.set_success()
-            self._remove_request(req.instance_id)
->>>>>>> a11c4fd8
 
     def set_failure(self, llm_task: LlmTask):
         logger.error(
@@ -182,10 +164,7 @@
         functions: dict[int, sf.ProgramFunction],
         ideal_batch_size: int,
         program_isolation: str,
-<<<<<<< HEAD
         scheduler: Scheduler,
-=======
->>>>>>> a11c4fd8
         llm_task_responder: LlmTaskResponder,
     ):
         super().__init__(fiber=fiber)
@@ -202,10 +181,7 @@
 
         self.program_isolation = program_isolation
 
-<<<<<<< HEAD
         self.scheduler = scheduler
-=======
->>>>>>> a11c4fd8
         self._llm_task_responder = llm_task_responder
 
     def handle_inference_request(self, request: LlmInferenceExecRequest):
@@ -213,11 +189,7 @@
         self._llm_task_responder.add_request(request)
         task_inputs = self.make_task_inputs(request)
         for task_input in task_inputs:
-<<<<<<< HEAD
             self.scheduler.schedule_job(task_input)
-=======
-            self.pending.add(task_input)
->>>>>>> a11c4fd8
 
     def shutdown(self):
         """Shutdown the batcher process."""
@@ -244,19 +216,6 @@
         if not to_schedule:
             return
 
-<<<<<<< HEAD
-=======
-        # Determine the requested requests these jobs are for
-        rids = set([j.rid for j in pending])
-
-        # Group jobs together under their rid
-        rid_map = {rid: [] for rid in rids}
-        for j in pending:
-            rid_map[j.rid].append(j)
-
-        to_schedule = self.scheduler.should_execute(rid_map, self.strobes)
-
->>>>>>> a11c4fd8
         page_cache = self.page_cache
         scheduled = []
         for job in to_schedule:
@@ -344,13 +303,9 @@
         use_chunked_prefill: bool = False,
         chunk_size: int = 2,
     ):
-<<<<<<< HEAD
         ideal_batch_size = max(model_params.prefill_batch_sizes)
         scheduler = Scheduler(ideal_batch_size=ideal_batch_size)
         llm_task_responder = PrefillTaskResponder(scheduler=scheduler)
-=======
-        llm_task_responder = PrefillTaskResponder()
->>>>>>> a11c4fd8
         super().__init__(
             name="prefill",
             fiber=fiber,
@@ -359,10 +314,7 @@
             functions=prefill_functions,
             ideal_batch_size=ideal_batch_size,
             program_isolation=program_isolation,
-<<<<<<< HEAD
             scheduler=scheduler,
-=======
->>>>>>> a11c4fd8
             llm_task_responder=llm_task_responder,
         )
 
@@ -457,12 +409,8 @@
             functions=decode_functions,
             ideal_batch_size=ideal_batch_size,
             program_isolation=program_isolation,
-<<<<<<< HEAD
             scheduler=scheduler,
             llm_task_responder=DecodeTaskResponder(scheduler=scheduler),
-=======
-            llm_task_responder=DecodeTaskResponder(),
->>>>>>> a11c4fd8
         )
 
     def make_task_inputs(
