--- conflicted
+++ resolved
@@ -73,7 +73,6 @@
         if self.config.artifacts.shard_paths is not None:
             parameters.extend(self.config.artifacts.shard_paths)
         argv = [
-<<<<<<< HEAD
             "--tokenizer_json",
             str(self.config.artifacts.tokenizer_path),
             "--model_config",
@@ -84,19 +83,8 @@
             str(self.port),
             "--prefix_sharing_algorithm",
             self.config.prefix_sharing_algorithm,
-            "--token_selection_strategy",
-            self.config.token_selection_strategy,
             "--num_beams",
             str(self.config.num_beams),
-=======
-            f"--tokenizer_json={self.config.artifacts.tokenizer_path}",
-            f"--model_config={self.config.artifacts.config_path}",
-            f"--vmfb={self.config.artifacts.vmfb_path}",
-            f"--parameters={self.config.artifacts.weights_path}",
-            f"--port={self.port}",
-            f"--prefix_sharing_algorithm={self.config.prefix_sharing_algorithm}",
-            f"--num_beams={self.config.num_beams}",
->>>>>>> 7390855d
         ]
         argv.extend(parameters)
         argv.extend(self.config.device_settings.server_flags)
