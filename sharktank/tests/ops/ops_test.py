# Copyright 2024 Advanced Micro Devices, Inc.
#
# Licensed under the Apache License v2.0 with LLVM Exceptions.
# See https://llvm.org/LICENSE.txt for license information.
# SPDX-License-Identifier: Apache-2.0 WITH LLVM-exception

import unittest

import torch
import torch.nn.functional as F
import iree.turbine.aot as aot
from iree.turbine.aot import FxProgramsBuilder
import iree.runtime
import iree.compiler
import safetensors
from sharktank import ops
from sharktank.types import *
from sharktank.layers import BaseLayer
from sharktank.utils import debugging
from sharktank.utils.testing import TempDirTestBase
from sharktank.utils.iree import (
    with_iree_device_context,
    get_iree_devices,
    load_iree_module,
    run_iree_module_function,
    prepare_iree_module_function_args,
    make_hal_buffer_view_trace_default_callback,
)


class ArgmaxTest(unittest.TestCase):
    def testArgmax(self):
        for dtype in [torch.float16, torch.float32]:
            a = torch.zeros(1, 1, 256, dtype=dtype)
            a[0][0][42] = 42
            assert ops.argmax(a, -1) == 42

    def testArgmaxDim0(self):
        for dtype in [torch.float16, torch.float32]:
            a = torch.zeros(3, 1, 256, dtype=dtype)
            a[1][0][42] = 42
            result = ops.argmax(a, 0)
            assert result[0][42] == 1

    def testArgmaxKeepdim(self):
        for dtype in [torch.float16, torch.float32]:
            a = torch.zeros(2, 4, dtype=dtype)
            a[1][0] = 42
            a[1][2] = 99
            a[0][1] = 1
            a[0][3] = 1
<<<<<<< HEAD
            result = ops.argmax(a, dim=0, keepdim=True)
=======
            result = ops.argmax(a, 0, True)
>>>>>>> 6d372f0e
            expected = torch.tensor([[1, 0, 1, 0]], dtype=torch.int64)
            assert result.shape == (1, 4)
            assert torch.equal(result, expected)

    def testSplitArgmax(self):
        for dtype in [torch.float16, torch.float32]:
            a = torch.zeros(1, 1, 256, dtype=dtype)
            a[0][0][42] = 42
<<<<<<< HEAD
            assert ops.argmax(a, -1, 16) == 42
=======
            assert ops.argmax(a, -1, chunk_size=16) == 42
>>>>>>> 6d372f0e

    def testSplitArgmaxLarge(self):
        a = torch.zeros(1, 1, 131072, dtype=torch.float16)
        a[0][0][42] = 42
<<<<<<< HEAD
        result = ops.argmax(a, -1, 128)
=======
        result = ops.argmax(a, -1, chunk_size=128)
>>>>>>> 6d372f0e
        assert result == 42

    def testSplitArgmaxDim0(self):
        for dtype in [torch.float16, torch.float32]:
            a = torch.zeros(3, 1, 256, dtype=dtype)
            a[1][0][42] = 42
<<<<<<< HEAD
            result = ops.argmax(a, 0, 1)
=======
            result = ops.argmax(a, 0, chunk_size=1)
>>>>>>> 6d372f0e
            assert result[0][42] == 1

    def testSplitArgmaxKeepdim(self):
        for dtype in [torch.float16, torch.float32]:
            a = torch.zeros(2, 4, dtype=dtype)
            a[1][0] = 42
            a[1][2] = 99
            a[0][1] = 1
            a[0][3] = 1
<<<<<<< HEAD
            result = ops.argmax(a, dim=0, chunk_size=1, keepdim=True)
=======
            result = ops.argmax(a, 0, True, 1)
>>>>>>> 6d372f0e
            expected = torch.tensor([[1, 0, 1, 0]], dtype=torch.int64)
            assert result.shape == (1, 4)
            assert torch.equal(result, expected)


class BroadcastDimsTest(unittest.TestCase):
    def testBroadcastDimForSmallerRankTensor(self):
        a = torch.empty(2, 5, 1)
        b = torch.empty(4, 2, 5, 1)
        assert ops.broadcast_dim(2, [a, b]) == 3

    def testBroadcastDimForLargestRankTensor(self):
        a = torch.empty(4, 2, 5, 1)
        b = torch.empty(2, 5, 1)
        assert ops.broadcast_dim(2, [a, b]) == 2

    def testBroadcastDims(self):
        a = torch.empty(4, 2, 1, 2)
        b = torch.empty(2, 3, 2)
        tensors = [a, b]
        dims = [0, 1]
        res = ops.broadcast_dims(dims, tensors)
        assert res[0] == 0
        assert res[1] == 2


class EqualTest(unittest.TestCase):
    def testEqualTorchTensors(self):
        a = torch.rand(2, 3, dtype=torch.float32)
        b = torch.clone(a)
        assert ops.equal(a, b)
        assert ops.equal(b, a)

    def testNotEqualTorchTensors(self):
        a = torch.rand(2, 3, dtype=torch.float32)
        b = torch.clone(a)
        b[0, 0] += 1
        assert not ops.equal(a, b)
        assert not ops.equal(b, a)

    def testEqualTorchTensorAndPrimitiveTensor(self):
        a = torch.rand(2, 3, dtype=torch.float32)
        b = DefaultPrimitiveTensor(data=torch.clone(a))
        assert ops.equal(a, b)
        assert ops.equal(b, a)

    def testEqualTorchTensorAndPrimitiveTensor(self):
        a = torch.rand(2, 3, dtype=torch.float32)
        b = DefaultPrimitiveTensor(data=torch.clone(a))
        b.as_torch()[0, 0] += 1
        assert not ops.equal(a, b)
        assert not ops.equal(b, a)


class EmbeddingLookupTest(unittest.TestCase):
    def testTorchImplNoCast(self):
        t1 = torch.tensor([[1, 2, 4, 5], [4, 3, 2, 9]])
        t2 = torch.rand(10, 3, dtype=torch.float32)
        result = ops.embedding_lookup(t1, t2, torch.float32)
        expected = F.embedding(t1, t2)
        torch.testing.assert_close(result, expected)

    def testTorchImplCast(self):
        t1 = torch.tensor([[1, 2, 4, 5], [4, 3, 2, 9]])
        t2 = torch.rand(10, 3, dtype=torch.float16)
        result = ops.embedding_lookup(t1, t2, torch.float32)
        expected = F.embedding(t1, t2.to(torch.float32))
        torch.testing.assert_close(result, expected)

    def testPrimitiveTensorRhs(self):
        t1 = torch.tensor([[1, 2, 4, 5], [4, 3, 2, 9]])
        t2 = torch.rand(10, 3, dtype=torch.float16)
        t2_pt = DefaultPrimitiveTensor(data=t2)
        result = ops.embedding_lookup(t1, t2_pt, torch.float32)
        expected = F.embedding(t1, t2.to(torch.float32))
        torch.testing.assert_close(result, expected)

    def testQuantizedTensorRhs(self):
        # TODO: Implement me. Quantized embedding lookup NYI completely.
        ...


class GemmTest(unittest.TestCase):
    def testGemm(self):
        a = torch.tensor([[1, 2], [3, 4]])
        b = torch.tensor([[5, 6], [7, 8]])
        c = torch.tensor([[9, 10], [11, 12]])
        alpha = 2
        beta = 3
        expected = alpha * a @ b.T + beta * c
        result = ops.gemm(a, b, c, alpha, beta, False, True)
        torch.testing.assert_close(result, expected)


class MatmulTest(unittest.TestCase):
    def tearDown(self):
        ops._registry._test_enable_last_op_dispatch(False)

    def testMatchFail(self):
        # This is just using matmul as a victim to test that failure/exceptions
        # are properly raised when no override is found.
        with self.assertRaisesRegex(
            NotImplementedError,
            r"Overridable operator.+does not have an implementation for argument types:.+int.+int",
        ):
            ops.matmul(1, 2)

    @unittest.skip("https://github.com/nod-ai/shark-ai/issues/44")
    def testTorchImplTransposedRHS(self):
        ops._registry._test_enable_last_op_dispatch(True)
        t1 = torch.rand(32, 16, dtype=torch.float32)
        t2 = torch.rand(48, 16, dtype=torch.float16)
        result = ops.matmul(t1, t2.T)
        expected = torch.matmul(t1, t2.T.to(torch.float32))
        torch.testing.assert_close(result, expected)
        self.assertIs(
            ops._registry._test_get_last_op_dispatch(),
            ops.custom_impls.matmul_mmtfp_tensor_tensor,
        )

    @unittest.skip("https://github.com/nod-ai/shark-ai/issues/44")
    def testTorchImplNonTransposedRHS(self):
        ops._registry._test_enable_last_op_dispatch(True)
        t1 = torch.rand(32, 16, dtype=torch.float32)
        t2 = torch.rand(16, 48, dtype=torch.float16)
        result = ops.matmul(t1, t2)
        expected = torch.matmul(t1, t2.to(torch.float32))
        torch.testing.assert_close(result, expected)
        self.assertIsNot(
            ops._registry._test_get_last_op_dispatch(),
            ops.custom_impls.matmul_mmtfp_tensor_tensor,
        )

    @unittest.skip("https://github.com/nod-ai/shark-ai/issues/44")
    def testTorchImplTransposedPrimitiveRHS(self):
        ops._registry._test_enable_last_op_dispatch(True)
        t1 = torch.rand(32, 16, dtype=torch.float32)
        t2 = torch.rand(48, 16, dtype=torch.float16)
        t2_pt = DefaultPrimitiveTensor(data=t2)
        result = ops.matmul(t1, t2_pt.T)
        expected = torch.matmul(t1, t2.T.to(torch.float32))
        torch.testing.assert_close(result, expected)
        self.assertIs(
            ops._registry._test_get_last_op_dispatch(),
            ops.custom_impls.matmul_mmtfp_tensor_tensor,
        )

    def testTorchImplImplicitBatch(self):
        ops._registry._test_enable_last_op_dispatch(True)
        t1 = torch.rand(4, 32, 16, dtype=torch.float32)
        t2 = torch.rand(48, 16, dtype=torch.float16)
        t2_pt = DefaultPrimitiveTensor(data=t2)
        result = ops.matmul(t1, t2_pt.T)
        expected = torch.matmul(t1, t2.T.to(torch.float32))
        torch.testing.assert_close(result, expected)

    def testTorchImplTransposedQuantizedRHS_BlockScaledLayout(self):
        ops._registry._test_enable_last_op_dispatch(True)
        a_dtype = torch.float32
        d_dtype = torch.float32
        ref_dtype = torch.float32
        a = torch.rand([4, 16, 3200], dtype=a_dtype) * 64
        d = torch.rand([3200, 100, 1], dtype=d_dtype) * 64
        qs = (torch.rand([3200, 100, 32], dtype=ref_dtype) * 32.0).to(torch.int8)
        rhs_pqt = PlanarQuantizedTensor(
            shape=[3200, 3200], layout=BlockScaledLayout([3200, 3200], d, qs)
        )
        result = ops.matmul(a, rhs_pqt, transpose_rhs=True)
        # Just verifying dispatch. Numerics are tested at the kernel level.
        self.assertIs(
            ops._registry._test_get_last_op_dispatch(),
            ops.custom_impls.matmul_generic_tensor_block_scaled,
        )

    def testTorchImplTransposedQuantizedRHS_BlockScaledOffsetI4(self):
        ops._registry._test_enable_last_op_dispatch(True)
        a_dtype = torch.float32
        d_dtype = torch.float32
        ref_dtype = torch.float32
        a = torch.rand([4, 16, 3200], dtype=a_dtype) / 256.0
        d = torch.rand([3200, 100, 1], dtype=d_dtype) / 256.0
        qs = (torch.rand([3200, 100, 16], dtype=ref_dtype) * 255.0).to(torch.uint8)
        m = torch.rand([3200, 100, 1], dtype=d_dtype) + 16.0
        rhs_pqt = PlanarQuantizedTensor(
            shape=[3200, 3200],
            layout=BlockScaledI4Layout([3200, 3200], d, qs, m=m, signed=False),
        )
        result = ops.matmul(a, rhs_pqt, transpose_rhs=True)
        # Just verifying dispatch. Numerics are tested at the kernel level.
        self.assertIs(
            ops._registry._test_get_last_op_dispatch(),
            ops.custom_impls.matmul_generic_tensor_block_scaled_i4,
        )

    # TODO: mmt_super_block_scaled_offset_q4_unsigned


class PermuteTest(unittest.TestCase):
    def testPermute(self):
        torch_tensor = torch.rand(3, 4, 5, dtype=torch.float32)
        permutation = [1, 0, 2]
        primitive_tensor = DefaultPrimitiveTensor(data=torch_tensor)
        expected_result = torch.permute(torch_tensor, permutation)

        permuted_torch_tensor = ops.permute(torch_tensor, permutation)
        permuted_primitive_tensor = ops.permute(primitive_tensor, permutation)

        assert torch.equal(expected_result, permuted_torch_tensor)
        assert torch.equal(expected_result, permuted_primitive_tensor)

    def testTensorPropertyT(self):
        torch_tensor = torch.rand(3, 5, dtype=torch.float32)
        primitive_tensor = DefaultPrimitiveTensor(data=torch_tensor)
        assert torch.equal(torch_tensor.T, primitive_tensor.T)


class RmsNormTest(unittest.TestCase):
    def _ref(self, x, weight, epsilon):
        variance = x.pow(2).mean(-1, keepdim=True)
        output = x * torch.rsqrt(variance + epsilon)
        output = output * weight
        return output

    def testTorchImpl(self):
        t1 = torch.rand(16, 128, dtype=torch.float32)
        t2 = torch.rand(16, 128, dtype=torch.float32)
        result = ops.rms_norm(t1, t2, epsilon=1e-10, orig_dtype=torch.float32)
        actual = self._ref(t1, t2, epsilon=1e-10)
        torch.testing.assert_close(actual, result)

    def testTorchPrimitiveWeightImpl(self):
        t1 = torch.rand(16, 128, dtype=torch.float32)
        t2 = torch.rand(16, 128, dtype=torch.float32)
        t2_pt = DefaultPrimitiveTensor(data=t2)
        result = ops.rms_norm(t1, t2_pt, epsilon=1e-10, orig_dtype=torch.float32)
        actual = self._ref(t1, t2, epsilon=1e-10)
        torch.testing.assert_close(actual, result)

    # TODO: Quantized tensor


class TestOpExport(unittest.TestCase):
    """Tests that the machinery holds up under dynamo torch.export.

    Dynamo can be finicky with dynamism, and we've had trouble, so verify.
    """

    def testExport(self):
        a_dtype = torch.float32
        d_dtype = torch.float32
        ref_dtype = torch.float32
        a = torch.rand([4, 16, 3200], dtype=a_dtype) / 256.0
        d = torch.rand([3200, 100, 1], dtype=d_dtype) / 256.0
        qs = (torch.rand([3200, 100, 16], dtype=ref_dtype) * 255.0).to(torch.uint8)
        m = torch.rand([3200, 100, 1], dtype=d_dtype) + 16.0

        class MyModule(torch.nn.Module):
            def forward(self, a, d, qs, m):
                rhs_pqt = PlanarQuantizedTensor(
                    shape=[3200, 3200],
                    layout=BlockScaledI4Layout([3200, 3200], d, qs, m=m, signed=False),
                )
                result = ops.linear(a, rhs_pqt)
                return result

        my_module = MyModule()
        ep = torch.export.export(my_module, (a, d, qs, m))
        s = str(ep)
        self.assertIn("mmt_block_scaled_offset_q4_unsigned.default", s)


class TestTraceTensors(TempDirTestBase):
    def setUp(self):
        super().setUp()
        self.callback_stash = debugging.get_trace_tensor_callback()
        debugging.set_trace_tensor_callback(
            debugging.trace_tensor_to_safetensors_callback
        )

        self.enable_tensor_trace_stash = debugging.flags.enable_tensor_trace
        debugging.flags.enable_tensor_trace = True

        self.trace_path_stash = debugging.flags.trace_path
        debugging.flags.trace_path = self._temp_dir

    def tearDown(self):
        super().tearDown()
        debugging.set_trace_tensor_callback(self.callback_stash)
        debugging.flags.enable_tensor_trace = self.enable_tensor_trace_stash
        debugging.flags.trace_path = self.trace_path_stash

    def testTraceOneTensorInEagerMode(self):
        tensor = torch.arange(1, 5)
        trace_key = "test_trace_key"
        ops.trace_tensor(trace_key, tensor)

        trace_filepath = debugging.flags.trace_path / f"{trace_key}.safetensors"
        with safetensors.safe_open(trace_filepath, framework="pt", device="cpu") as f:
            assert len(f.keys()) == 1
            recorded_tensor = f.get_tensor("")
        torch.testing.assert_close(recorded_tensor, tensor, rtol=0, atol=0)

    def testTraceOneShardedTensorInEagerMode(self):
        tensor = torch.arange(1, 6)
        sharded_tensor = ops.reshard_split(tensor, count=2, dim=0)
        trace_key = "test_trace_key"
        ops.trace_tensor(trace_key, sharded_tensor)

        trace_filepath = debugging.flags.trace_path / f"{trace_key}.safetensors"
        with safetensors.safe_open(trace_filepath, framework="pt", device="cpu") as f:
            assert len(f.keys()) == 1
            recorded_tensor = f.get_tensor("")
        torch.testing.assert_close(recorded_tensor, tensor, rtol=0, atol=0)

    def testTraceTensorWithIree(self):
        trace_key = "test_trace_key"
        tensor = torch.arange(1, 6, dtype=torch.float32)

        class Module(BaseLayer):
            def forward(self, x: torch.Tensor):
                self.trace_tensor(trace_key, x)
                return x

        model = Module()
        fxb = FxProgramsBuilder(model)

        @fxb.export_program(
            name="forward",
            args=(tensor,),
            strict=False,
        )
        def _(model, x):
            return model(x)

        output = aot.export(fxb)
        mlir_path = self._temp_dir / "model.mlir"
        output.save_mlir(mlir_path)
        iree_module_path = self._temp_dir / "model.vmfb"
        iree.compiler.compile_file(
            str(mlir_path),
            output_file=str(iree_module_path),
            extra_args=[
                "--iree-hal-local-target-device-backends=llvm-cpu",
                "--iree-hal-target-device=local",
            ],
        )

        iree_devices = get_iree_devices(driver="local-task", device_count=1)

        def run_iree_module(iree_devices: list[iree.runtime.HalDevice]):
            iree_buffere_view_trace_callback = (
                make_hal_buffer_view_trace_default_callback(iree_devices[0])
            )
            debug_sink = iree.runtime.HalModuleDebugSink(
                iree_buffere_view_trace_callback
            )
            iree_module, iree_vm_context, iree_vm_instance = load_iree_module(
                module_path=iree_module_path,
                devices=iree_devices,
                debug_sink=debug_sink,
            )
            iree_args = prepare_iree_module_function_args(
                args=[tensor],
                devices=iree_devices,
            )
            run_iree_module_function(
                module=iree_module,
                vm_context=iree_vm_context,
                args=iree_args,
                device=iree_devices[0],
                function_name=f"forward",
            )

        with_iree_device_context(run_iree_module, iree_devices)

        trace_filepath = debugging.flags.trace_path / f"{trace_key}.safetensors"
        with safetensors.safe_open(trace_filepath, framework="pt", device="cpu") as f:
            assert len(f.keys()) == 1
            recorded_tensor = f.get_tensor("")
        torch.testing.assert_close(recorded_tensor, tensor, rtol=0, atol=0)

    def testTraceInNestedModules(self):
        tensor = torch.arange(1, 6)
        trace_key = "test_trace_key"

        class ModuleC(BaseLayer):
            def forward(self):
                self.trace_tensor(trace_key, {"the_tensor": tensor})
                return

        class ModuleB(BaseLayer):
            def __init__(self):
                super().__init__()
                self.c = ModuleC()

            def forward(self):
                return self.c()

        class ModuleA(BaseLayer):
            def __init__(self):
                super().__init__()
                self.b = ModuleB()

            def forward(self):
                return self.b()

        a = ModuleA()
        a.set_recursively_submodules_default_trace_tensor_key_prefix()

        a()
        trace_filepath = (
            debugging.flags.trace_path / f"b.c.{trace_key}.the_tensor.safetensors"
        )
        with safetensors.safe_open(trace_filepath, framework="pt", device="cpu") as f:
            assert len(f.keys()) == 1
            recorded_tensor = f.get_tensor("")
        torch.testing.assert_close(recorded_tensor, tensor, rtol=0, atol=0)


if __name__ == "__main__":
    unittest.main()<|MERGE_RESOLUTION|>--- conflicted
+++ resolved
@@ -49,11 +49,7 @@
             a[1][2] = 99
             a[0][1] = 1
             a[0][3] = 1
-<<<<<<< HEAD
-            result = ops.argmax(a, dim=0, keepdim=True)
-=======
             result = ops.argmax(a, 0, True)
->>>>>>> 6d372f0e
             expected = torch.tensor([[1, 0, 1, 0]], dtype=torch.int64)
             assert result.shape == (1, 4)
             assert torch.equal(result, expected)
@@ -62,31 +58,19 @@
         for dtype in [torch.float16, torch.float32]:
             a = torch.zeros(1, 1, 256, dtype=dtype)
             a[0][0][42] = 42
-<<<<<<< HEAD
-            assert ops.argmax(a, -1, 16) == 42
-=======
             assert ops.argmax(a, -1, chunk_size=16) == 42
->>>>>>> 6d372f0e
 
     def testSplitArgmaxLarge(self):
         a = torch.zeros(1, 1, 131072, dtype=torch.float16)
         a[0][0][42] = 42
-<<<<<<< HEAD
-        result = ops.argmax(a, -1, 128)
-=======
         result = ops.argmax(a, -1, chunk_size=128)
->>>>>>> 6d372f0e
         assert result == 42
 
     def testSplitArgmaxDim0(self):
         for dtype in [torch.float16, torch.float32]:
             a = torch.zeros(3, 1, 256, dtype=dtype)
             a[1][0][42] = 42
-<<<<<<< HEAD
-            result = ops.argmax(a, 0, 1)
-=======
             result = ops.argmax(a, 0, chunk_size=1)
->>>>>>> 6d372f0e
             assert result[0][42] == 1
 
     def testSplitArgmaxKeepdim(self):
@@ -96,11 +80,7 @@
             a[1][2] = 99
             a[0][1] = 1
             a[0][3] = 1
-<<<<<<< HEAD
-            result = ops.argmax(a, dim=0, chunk_size=1, keepdim=True)
-=======
             result = ops.argmax(a, 0, True, 1)
->>>>>>> 6d372f0e
             expected = torch.tensor([[1, 0, 1, 0]], dtype=torch.int64)
             assert result.shape == (1, 4)
             assert torch.equal(result, expected)
