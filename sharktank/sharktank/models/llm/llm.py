# Copyright 2024 Advanced Micro Devices, Inc.
#
# Licensed under the Apache License v2.0 with LLVM Exceptions.
# See https://llvm.org/LICENSE.txt for license information.
# SPDX-License-Identifier: Apache-2.0 WITH LLVM-exception

from typing import Optional, Union

import math

import torch
import torch.nn as nn

from sharktank.layers import *
from sharktank.types import *
from sharktank.utils.create_cache import *

__all__ = [
    "PagedLlmModelV1",
    "AttentionFFNBlock",
]

################################################################################
# Models
################################################################################


class PagedLlmModelV1(BaseCausalLMModel):
    """Causal LLM Model with a paged KV cache and supporting variable sequence
    length batched inference.

    As both the caching and batching setup is complicated, this model variant
    is modular, intending to be instantiated and used in an overall assembly
    vs trying to providing one-stop methods that do everything.

    The inference procedure is typically:

    1. Initialize the kv cache state tensors.
    2. Generate an input mask given a vector of sequence lengths.
    3. Generate an attention mask from the input mask.
    4. Allocate a block mapping table.
    5. Invoke prefill() with a batch of sequences.
    6. Extract tokens from batched logits.
    7. Iteratively invoke decode() for as long as there are sequences needing
       to be serviced.

    Various samplers and schedulers can be interleaved throughout.

    In the case of tensor sharding (config.tensor_parallelism_size > 1) the model's KV
    cache head dimension is sharded.
    The number of KV cache heads must be divisible by the parallelism size.
    With this sharding approach the KV cache is not replicated across devices.
    The cache is split across the devices while the indexing logic/computation is
    replicated.
    All other arguments aside from the cache state are replicated.
    After the attention we all-reduce.
    The the first fully connected layer is split along the parallel dimension.
    This drives that the reduction dimension is split for the second FC layer.
    We return the unreduced tensor. The user is free to reduce it to obtain the
    unsharded result or chain it with other tensor-parallel operations.
    """

    def __init__(self, theta: Theta, config: LlamaModelConfig):
        super().__init__(
            theta,
            context_length=config.hp.context_length,
            device=config.device,
            activation_dtype=config.activation_dtype,
            attention_dtype=config.attention_dtype,
            fake_quant=config.fake_quant,
            static_tables=config.static_tables,
        )
        self.config = config
        self.hp = self.config.hp
        self.cache = create_paged_kv_cache(self.config)
        # TODO: Add inference_norm as an optional value from config
        self.inference_norm = self.config.hp.model_arch == "grok"

        self.add_module(
            "token_embedding",
            TokenEmbeddingLayer(theta("token_embd"), dtype=self.activation_dtype),
        )
        self.attention_embedding = nn.ModuleList(
            [
                RotaryEmbeddingLayer(
                    rope_dimension_count=self.hp.rope_dimension_count,
                    rope_freq_base=self.hp.rope_freq_base,
                    max_seqlen=self.hp.context_length,
                    device=self.device,
                    use_hf=self.config.use_hf,
                    tensor_parallelism_size=self.config.tensor_parallelism_size,
                    pipeline_parallelism=config.pipeline_parallelism_size > 1,
                    devices=self.cache.pipeline_to_device_lookup[pipeline],
                    dtype=self.config.activation_dtype,
                )
                for pipeline in range(self.config.pipeline_parallelism_size)
            ]
        )

        self.add_module(
            "output_norm",
            RMSNormLayer(
                theta("output_norm"), epsilon=self.hp.attention_layer_norm_rms_epsilon
            ),
        )
        self.add_module("output_lm_head", LinearLayer(theta("output")))
        self.attn_blocks = nn.ModuleList(
            [
                AttentionFFNBlock(
                    theta("blk", n),
                    block_index=n,
                    cache=self.cache,
                    config=self.config,
                    fake_quant=self.fake_quant,
                    block_to_device_lookup=self.config.block_to_device_lookup,
                )
                for n in range(self.hp.block_count)
            ]
        )

    def _inter_layer_callback(self, x: ShardedTensor, curr_block: int) -> ShardedTensor:
        from ... import ops

        if curr_block == len(self.config.block_to_device_lookup) - 1:
            return x

        curr_devices = self.config.block_to_device_lookup[curr_block]
        next_devices = self.config.block_to_device_lookup[curr_block + 1]
        if all(d_curr == d_next for d_curr, d_next in zip(curr_devices, next_devices)):
            return x

        shards = ShardedTensor.move_shards_to_new_devices(
            x.shards, old_devices=curr_devices, new_devices=next_devices
        )
        return x.clone(ts=shards, devices=next_devices)

    def prefill(
        self,
        # [bs, batch_seq_len]
        tokens: Union[torch.Tensor, ReplicatedTensor],
        *,
        # [[1, 1, batch_seq_len, batch_seq_len] x self.config.pipeline_parallelism_size]
        attention_mask: list[Union[torch.Tensor, ReplicatedTensor]],
        # [bs, batch_seq_len // block_seq_stride]
        seq_block_ids: list[Union[torch.Tensor, ReplicatedTensor]],
        cache_state: list[Union[torch.Tensor, SplitPrimitiveTensor]],
        to_fp16: bool = False,
    ):
        self._assert_device(tokens)
        self._assert_device(*attention_mask, dtype=self.activation_dtype)
        self._assert_device(*seq_block_ids)
        self._assert_device(*cache_state, dtype=self.activation_dtype)

        h = self.token_embedding(tokens)
        self.trace_tensor("llama.token_embedding", h)

        # TODO: Get the normalization factor via configuration
        if self.inference_norm:
            h *= math.sqrt(h.shape[-1])

        # Iterate over attention blocks.
        for block_idx, block in enumerate(self.attn_blocks):
            if block_idx == 0:
                self.trace_tensor(f"llama.attn_block.{block_idx}.input", h)
            h = block(
                h,
                embedding=self.attention_embedding[
                    self.cache.block_to_pipeline_lookup[block_idx]
                ],
                start_index=0,
                attention_mask=attention_mask[
                    self.cache.block_to_pipeline_lookup[block_idx]
                ],
                cache_state=cache_state,
                seq_block_ids=seq_block_ids[
                    self.cache.block_to_pipeline_lookup[block_idx]
                ],
            )
            h = self._inter_layer_callback(h, block_idx)
            self.trace_tensor(f"llama.attn_block.{block_idx}.output", h)

        h = self.output_norm(h)
        logits = self.output_lm_head(h)

        if self.inference_norm:
            logits = logits / math.sqrt(3.0)
<<<<<<< HEAD
        return logits if not to_fp16 else logits.to(dtype=torch.float16)
=======

        if "float8" in str(logits.dtype) or logits.dtype == torch.bfloat16:
            return logits.to(dtype=torch.float16)

        return logits
>>>>>>> 40b8610f

    def decode(
        self,
        # [bs, 1]
        tokens: Union[torch.Tensor, ReplicatedTensor],
        *,
        # [[bs, 1, 1, batch_seq_len] x self.config.pipeline_parallelism_size]
        attention_mask: list[Union[torch.Tensor, ReplicatedTensor]],
        # [bs] of starting positions
        start_positions: Union[torch.Tensor, ReplicatedTensor],
        # [bs, batch_seq_len // block_seq_stride]
        seq_block_ids: list[Union[torch.Tensor, ReplicatedTensor]],
        cache_state: list[Union[torch.Tensor, SplitPrimitiveTensor]],
        to_fp16: bool = False,
    ):
        assert len(tokens.shape) == 2
        assert all(len(mask.shape) == 4 for mask in attention_mask)
        assert all(len(start_position.shape) == 1 for start_position in start_positions)
        assert all(len(seq_block_id.shape) == 2 for seq_block_id in seq_block_ids)
        assert all(mask.shape[0] == tokens.shape[0] for mask in attention_mask)
        assert all(
            start_position.shape[0] == tokens.shape[0]
            for start_position in start_positions
        )
        assert all(
            seq_block_id.shape[0] == tokens.shape[0] for seq_block_id in seq_block_ids
        )
        assert tokens.shape[1] == 1
        assert all(mask.shape[1] == 1 and mask.shape[2] == 1 for mask in attention_mask)
        assert all(
            seq_block_ids[0].shape[1] == seq_block_id.shape[1]
            for seq_block_id in seq_block_ids[1:]
        )
        assert all(
            mask.shape[3] == seq_block_ids[0].shape[1] * self.config.block_seq_stride
            for mask in attention_mask
        )
        self._assert_device(tokens)
        self._assert_device(*attention_mask, dtype=self.activation_dtype)
        self._assert_device(*start_positions)
        self._assert_device(*cache_state, dtype=self.activation_dtype)

        # Precompute a position based mask for computing rope embeddings
        # as it is the same for all blocks.
        embedding_batch_masks = []
        for pipeline, start_position in enumerate(start_positions):
            mask = self.attention_embedding[pipeline].compute_batch_mask(
                start_position, batch_seq_len=1
            )
            embedding_batch_masks.append(mask)
            # TODO: How to name and trace this properly
            self.trace_tensor("llama.embedding_batch_mask", mask)

        h = self.token_embedding(tokens)
        self.trace_tensor("llama.token_embedding", h)

        # TODO: Get the normalization factor via configuration
        if self.inference_norm:
            h *= math.sqrt(h.shape[-1])

        # Iterate over attention blocks.
        for block_idx, block in enumerate(self.attn_blocks):
            if block_idx == 0:
                self.trace_tensor(f"llama.attn_block.{block_idx}.input", h)
            h = block(  # TODO: Should we index into attention_mask and cache here?
                h,  # TODO: Hacky, shouldn't need to read info out of self.cache
                start_positions=start_positions[
                    self.cache.block_to_pipeline_lookup[block_idx]
                ],
                embedding=self.attention_embedding[
                    self.cache.block_to_pipeline_lookup[block_idx]
                ],
                embedding_batch_mask=embedding_batch_masks[
                    self.cache.block_to_pipeline_lookup[block_idx]
                ],
                attention_mask=attention_mask[
                    self.cache.block_to_pipeline_lookup[block_idx]
                ],
                cache_state=cache_state,
                seq_block_ids=seq_block_ids[
                    self.cache.block_to_pipeline_lookup[block_idx]
                ],
            )
            h = self._inter_layer_callback(h, block_idx)
            self.trace_tensor(f"llama.attn_block.{block_idx}.output", h)

        h = self.output_norm(h)
        logits = self.output_lm_head(h)

        if self.inference_norm:
            logits = logits / math.sqrt(3.0)
<<<<<<< HEAD
        return logits if not to_fp16 else logits.to(dtype=torch.float16)
=======

        if "float8" in str(logits.dtype) or logits.dtype == torch.bfloat16:
            return logits.to(dtype=torch.float16)

        return logits
>>>>>>> 40b8610f


################################################################################
# Layers
################################################################################


class AttentionFFNBlock(ThetaLayer):
    """Implements a self attention layer in the style of Llama using a
    paged cache."""

    def __init__(
        self,
        theta: Theta,
        *,
        block_index: int,
        cache: PagedAttention,  # TODO: Add deepseek PagedLatentAttention
        config: LlamaModelConfig,
        fake_quant: bool = True,
        block_to_device_lookup: tuple[tuple[int, ...], ...] | None = None,
    ):
        super().__init__(theta)

        attention_kernel = (
            "decomposed" if config.hp.model_arch == "grok" else config.attention_kernel
        )

        self.add_module(
            "attn",
            PagedLlamaAttentionBlock(
                theta=theta,
                block_index=block_index,
                cache=cache,
                head_count=config.hp.attention_head_count,
                head_dim=config.hp.attn_head_dim,
                head_count_kv=config.hp.attention_head_count_kv,
                rms_epsilon=config.hp.attention_layer_norm_rms_epsilon,
                attention_kernel=attention_kernel,
                fake_quant=fake_quant,
                block_to_device_lookup=block_to_device_lookup,
                softcap=config.hp.attention_softcap,
            ),
        )

        moe_func_map = {
            "llama": (
                torch.nn.functional.softmax,
                torch.nn.functional.silu,
                True,
                False,
            ),
            "grok": (
                torch.nn.functional.softmax,
                torch.nn.functional.gelu,
                True,
                False,
            ),
            "deepseek2": (
                torch.nn.functional.sigmoid,
                torch.nn.functional.silu,
                False,
                True,
            ),
        }

        if config.hp.expert_count:
            (
                score_experts,
                moe_activation,
                add_residual,
                normalize_experts,
            ) = moe_func_map[config.hp.model_arch]

            self.add_module(
                "ffn",
                MoeBlock(
                    theta=theta,
                    expert_used_count=config.hp.expert_used_count,
                    rms_epsilon=config.hp.attention_layer_norm_rms_epsilon,
                    moe_activation=moe_activation,
                    add_residual=add_residual,
                    score_experts=score_experts,
                    normalize_experts=normalize_experts,
                ),
            )
        else:
            self.add_module(
                "ffn",
                FFN(
                    theta=theta,
                    rms_epsilon=config.hp.attention_layer_norm_rms_epsilon,
                    fake_quant=fake_quant,
                ),
            )

    def forward(
        self,
        h: Union[torch.Tensor, ReplicatedTensor],
        *,
        embedding: RotaryEmbeddingLayer,
        # [bs, batch_seq_len // block_seq_stride]
        seq_block_ids: torch.Tensor | ReplicatedTensor,
        start_index: Optional[int] = None,
        start_positions: Optional[torch.Tensor] = None,
        attention_mask: list[Union[torch.Tensor, ReplicatedTensor]] = None,
        embedding_batch_mask: Optional[torch.Tensor] = None,
        cache_state: list[torch.Tensor] = None,
    ):
        h = self.attn(
            h,
            embedding=embedding,
            seq_block_ids=seq_block_ids,
            start_index=start_index,
            start_positions=start_positions,
            attention_mask=attention_mask,
            embedding_batch_mask=embedding_batch_mask,
            cache_state=cache_state,
        )

        # Feed forward network.
        final_output = self.ffn(h)

        return final_output<|MERGE_RESOLUTION|>--- conflicted
+++ resolved
@@ -144,7 +144,6 @@
         # [bs, batch_seq_len // block_seq_stride]
         seq_block_ids: list[Union[torch.Tensor, ReplicatedTensor]],
         cache_state: list[Union[torch.Tensor, SplitPrimitiveTensor]],
-        to_fp16: bool = False,
     ):
         self._assert_device(tokens)
         self._assert_device(*attention_mask, dtype=self.activation_dtype)
@@ -184,15 +183,11 @@
 
         if self.inference_norm:
             logits = logits / math.sqrt(3.0)
-<<<<<<< HEAD
-        return logits if not to_fp16 else logits.to(dtype=torch.float16)
-=======
 
         if "float8" in str(logits.dtype) or logits.dtype == torch.bfloat16:
             return logits.to(dtype=torch.float16)
 
         return logits
->>>>>>> 40b8610f
 
     def decode(
         self,
@@ -206,7 +201,6 @@
         # [bs, batch_seq_len // block_seq_stride]
         seq_block_ids: list[Union[torch.Tensor, ReplicatedTensor]],
         cache_state: list[Union[torch.Tensor, SplitPrimitiveTensor]],
-        to_fp16: bool = False,
     ):
         assert len(tokens.shape) == 2
         assert all(len(mask.shape) == 4 for mask in attention_mask)
@@ -284,15 +278,11 @@
 
         if self.inference_norm:
             logits = logits / math.sqrt(3.0)
-<<<<<<< HEAD
-        return logits if not to_fp16 else logits.to(dtype=torch.float16)
-=======
 
         if "float8" in str(logits.dtype) or logits.dtype == torch.bfloat16:
             return logits.to(dtype=torch.float16)
 
         return logits
->>>>>>> 40b8610f
 
 
 ################################################################################
