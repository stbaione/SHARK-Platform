--- conflicted
+++ resolved
@@ -445,11 +445,7 @@
             1,
             1,
             hp.context_length,
-<<<<<<< HEAD
-            dtype=torch.float16,
-=======
             dtype=dtype,
->>>>>>> a1c8f9e2
         )
 
         arg_affinities = [DeviceAffinity("0")]
